--- conflicted
+++ resolved
@@ -91,10 +91,7 @@
         "supports_scratchpads": {
             "completion": starcoder_supports_scratchpads,
         },
-<<<<<<< HEAD
-=======
-        "deprecated": True,
->>>>>>> cf72a083
+        "deprecated": True,
         "filter_caps": ["completion", "finetune"],
     },
     "starcoder2/7b/base": {
@@ -106,10 +103,7 @@
         "supports_scratchpads": {
             "completion": starcoder_supports_scratchpads,
         },
-<<<<<<< HEAD
-=======
-        "deprecated": True,
->>>>>>> cf72a083
+        "deprecated": True,
         "filter_caps": ["completion", "finetune"],
     },
     "starcoder2/15b/base": {
@@ -121,10 +115,7 @@
         "supports_scratchpads": {
             "completion": starcoder_supports_scratchpads,
         },
-<<<<<<< HEAD
-=======
-        "deprecated": True,
->>>>>>> cf72a083
+        "deprecated": True,
         "filter_caps": ["completion", "finetune"],
     },
     # deepseek-coder
@@ -136,7 +127,7 @@
         "supports_scratchpads": {
             "completion": deepseek_coder_supports_scratchpads,
         },
-<<<<<<< HEAD
+        "deprecated": True,
         "filter_caps": ["completion", "finetune"],
     },
     "deepseek-coder/5.7b/mqa-base": {
@@ -147,24 +138,9 @@
         "supports_scratchpads": {
             "completion": deepseek_coder_supports_scratchpads,
         },
-        "filter_caps": ["completion", "finetune"],
-    },
-=======
-        "deprecated": True,
-        "filter_caps": ["completion", "finetune"],
-    },
-    "deepseek-coder/5.7b/mqa-base": {
-        "backend": "transformers",
-        "model_path": "deepseek-ai/deepseek-coder-5.7bmqa-base",
-        "model_class_kwargs": {},
-        "T": 4096,
-        "supports_scratchpads": {
-            "completion": deepseek_coder_supports_scratchpads,
-        },
-        "deprecated": True,
-        "filter_caps": ["completion", "finetune"],
-    },
->>>>>>> cf72a083
+        "deprecated": True,
+        "filter_caps": ["completion", "finetune"],
+    },
     # llama
     "llama3.1/8b/instruct": {
         "backend": "transformers",
@@ -286,7 +262,6 @@
         "model_path": "Qwen/Qwen2.5-Coder-1.5B",
         "model_class_kwargs": {},
         "required_memory_mb": 10000,
-<<<<<<< HEAD
         "T": 32768,
         "supports_scratchpads": {
             "completion": qwen_coder_supports_scratchpads,
@@ -298,26 +273,10 @@
         "model_path": "Qwen/Qwen2.5-Coder-3B",
         "model_class_kwargs": {},
         "required_memory_mb": 15000,
-=======
->>>>>>> cf72a083
-        "T": 32768,
-        "supports_scratchpads": {
-            "completion": qwen_coder_supports_scratchpads,
-        },
-<<<<<<< HEAD
-=======
-        "filter_caps": ["completion", "finetune"],
-    },
-    "qwen2.5/coder/3b/base": {
-        "backend": "transformers",
-        "model_path": "Qwen/Qwen2.5-Coder-3B",
-        "model_class_kwargs": {},
-        "required_memory_mb": 15000,
-        "T": 32768,
-        "supports_scratchpads": {
-            "completion": qwen_coder_supports_scratchpads,
-        },
->>>>>>> cf72a083
+        "T": 32768,
+        "supports_scratchpads": {
+            "completion": qwen_coder_supports_scratchpads,
+        },
         "filter_caps": ["completion", "finetune"],
     },
     "qwen2.5/coder/7b/base": {
