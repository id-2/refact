--- conflicted
+++ resolved
@@ -106,17 +106,10 @@
     setupHost({ type: "self", endpointAddress });
   };
 
-<<<<<<< HEAD
   const bringYourOwnKeySetup = () => {
     setupHost({ type: "bring-your-own-key" });
   };
 
-  const logOut = () => {
-    postMessage({ type: EVENT_NAMES_FROM_SETUP.LOG_OUT });
-  };
-
-=======
->>>>>>> 3fe879cb
   const startTour = () => {
     dispatch(push({ name: "history" }));
   };
