--- conflicted
+++ resolved
@@ -33,10 +33,7 @@
 pub mod lsp_like_handlers;
 pub mod vecdb;
 mod at_commands;
-<<<<<<< HEAD
-=======
 mod ast;
->>>>>>> 44f4e0c2
 
 pub fn make_v1_router() -> Router {
     Router::new()
