--- conflicted
+++ resolved
@@ -108,15 +108,10 @@
         return [{ type: "DIFF_STATE" }];
       },
     }),
-<<<<<<< HEAD
-
-    diffApply: builder.mutation<DiffOperationResponse, DiffOperationArgs>({
-=======
     diffApply: builder.mutation<
       DiffOperationResponse | DiffApplyErrorResponse[],
       DiffOperationArgs
     >({
->>>>>>> 32fff25a
       queryFn: async (args, api, _extraOptions, baseQuery) => {
         const state = api.getState() as RootState;
         const port = state.config.lspPort as unknown as number;
