--- conflicted
+++ resolved
@@ -1,11 +1,6 @@
-<<<<<<< HEAD
-import { Button, Flex, RadioCards, RadioGroup, Text } from "@radix-ui/themes";
+import { Button, Flex, Radio, RadioCards, Text } from "@radix-ui/themes";
 import { useRef, useState } from "react";
 import { TourBubble } from "../TourBubble";
-=======
-import { Button, Flex, Radio, RadioCards, Text } from "@radix-ui/themes";
-import { useState } from "react";
->>>>>>> 730787ef
 
 export type Host = "cloud" | "self-hosting" | "enterprise";
 
@@ -27,68 +22,6 @@
   return (
     <Flex direction="column" gap="2" maxWidth="540px" m="8px">
       <Text size="4">Refact plugin initial setup:</Text>
-<<<<<<< HEAD
-      <RadioCards.Root value={selected} onValueChange={onValueChange}>
-        <RadioGroup.Root
-          style={{ gap: 0 }}
-          value={selected}
-          onValueChange={onValueChange}
-        >
-          <RadioCards.Item
-            value="cloud"
-            ref={cloudRef}
-            style={{
-              flexDirection: "column",
-              alignItems: "flex-start",
-              gap: 0,
-              margin: "3px",
-            }}
-          >
-            <RadioGroup.Item value="cloud">
-              <Text size="3">Cloud</Text>
-            </RadioGroup.Item>
-            <Text size="2">- Easy to start</Text>
-            <Text size="2">- Free tier</Text>
-            <Text size="2">
-              - You can opt-in for code snippets collection to help this open
-              source project, off by default
-            </Text>
-          </RadioCards.Item>
-          <RadioCards.Item
-            value="self-hosting"
-            style={{
-              flexDirection: "column",
-              alignItems: "flex-start",
-              gap: 0,
-              margin: "3px",
-            }}
-          >
-            <RadioGroup.Item value="self-hosting">
-              <Text size="3">Self-hosting</Text>
-            </RadioGroup.Item>
-            <Text size="2">- Uses your own server</Text>
-            <Text size="2">- Your code never leaves your control</Text>
-          </RadioCards.Item>
-          <RadioCards.Item
-            value="enterprise"
-            style={{
-              flexDirection: "column",
-              alignItems: "flex-start",
-              gap: 0,
-              margin: "3px",
-            }}
-          >
-            <RadioGroup.Item value="enterprise">
-              <Text size="3">Enterprise</Text>
-            </RadioGroup.Item>
-            <Text size="2">{"- Doesn't connect to a public cloud"}</Text>
-            <Text size="2">- Uses your private server only</Text>
-            <Text size="2">
-              - Sends telemetry and code snippets to your private server
-            </Text>
-          </RadioCards.Item>
-        </RadioGroup.Root>
-=======
       <RadioCards.Root
         style={{ display: "flex", flexDirection: "column", gap: "6px" }}
         value={selected}
@@ -146,7 +79,6 @@
             - Sends telemetry and code snippets to your private server
           </Text>
         </RadioCards.Item>
->>>>>>> 730787ef
       </RadioCards.Root>
       <Button
         variant="outline"
