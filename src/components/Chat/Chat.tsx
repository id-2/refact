import React, { useCallback, useRef } from "react";
import { ChatForm, ChatFormProps } from "../ChatForm";
import { ChatContent } from "../ChatContent";
import { Flex, Button, Text, Container, Card } from "@radix-ui/themes";
import { ArrowLeftIcon } from "@radix-ui/react-icons";
import { PageWrapper } from "../PageWrapper";
import { useAppDispatch, useAppSelector } from "../../app/hooks";
<<<<<<< HEAD
import type { Config } from "../../features/Config/configSlice";
import { useEventsBusForIDE } from "../../hooks";
import {
  enableSend,
  getSelectedChatModel,
  newChatAction,
  selectIsStreaming,
  selectIsWaiting,
  setChatModel,
  useSendChatRequest,
  selectThread,
  selectPreventSend,
  selectChatId,
  selectMessages,
} from "../../features/Chat/chatThread";
import { selectActiveFile, selectSelectedSnippet } from "../../features/Chat";
=======
import type { Config } from "../../features/Config/reducer";
import { useEventsBusForIDE } from "../../hooks";
import {
  clearChatError,
  enableSend,
  getSelectedChatModel,
  newChatAction,
  setChatModel,
  useSendChatRequest,
} from "../../features/Chat/chatThread";
import { useTourRefs } from "../../features/Tour";
>>>>>>> ee0d7afa

export type ChatProps = {
  host: Config["host"];
  tabbed: Config["tabbed"];
  backFromChat: () => void;
  // TODO: this
  // openChatInNewTab: () => void;
  style?: React.CSSProperties;
  // onStartNewChat: () => void;
  // preventSend: boolean;
  unCalledTools: boolean;
  // enableSend: (value: boolean) => void;

  // chat: ChatState["chat"];
  // error: ChatState["error"];
  // TODO: update this
  caps: ChatFormProps["caps"];
  // commands: ChatState["commands"];
  commands: ChatFormProps["commands"];

  // retryQuestion: ChatContentProps["onRetry"];
  // isWaiting: ChatContentProps["isWaiting"];
  // isStreaming: ChatContentProps["isStreaming"];
  // onNewFileClick: ChatContentProps["onNewFileClick"];
  // onPasteClick: ChatContentProps["onPasteClick"];
  // canPaste: ChatContentProps["canPaste"];
  // openSettings: ChatContentProps["openSettings"];

  // hasContextFile: ChatFormProps["hasContextFile"];
  requestCommandsCompletion: ChatFormProps["requestCommandsCompletion"];
  // setSelectedCommand: ChatFormProps["setSelectedCommand"];
  maybeSendToSidebar: ChatFormProps["onClose"];
  // activeFile: ChatFormProps["attachFile"];
  filesInPreview: ChatFormProps["filesInPreview"];
  // selectedSnippet: ChatFormProps["selectedSnippet"];
  // removePreviewFileByName: ChatFormProps["removePreviewFileByName"];
<<<<<<< HEAD
  // requestCaps: ChatFormProps["requestCaps"];
=======
  requestCaps: ChatFormProps["requestCaps"];
>>>>>>> ee0d7afa
  prompts: ChatFormProps["prompts"];

  onSetSystemPrompt: ChatFormProps["onSetSystemPrompt"];
  selectedSystemPrompt: ChatFormProps["selectedSystemPrompt"];
  requestPreviewFiles: ChatFormProps["requestPreviewFiles"];
  canUseTools: ChatFormProps["canUseTools"];
  setUseTools: ChatFormProps["setUseTools"];
  useTools: ChatFormProps["useTools"];
  // onSetChatModel: ChatFormProps["onSetChatModel"];
  // onAskQuestion: ChatFormProps["onSubmit"];
  // onClearError: ChatFormProps["clearError"];
  // onStopStreaming: ChatFormProps["onStopStreaming"];
};

export const Chat: React.FC<ChatProps> = ({
  style,
  host,
  // tabbed,
  backFromChat,
  // openChatInNewTab,
  // onStopStreaming,
  // chat,

  // do this
  // error,
  // onClearError,

  // retryQuestion,
  // isWaiting,
  // isStreaming,
  // onNewFileClick,
  // onPasteClick,
  // canPaste,
  // preventSend,
  unCalledTools,
  // enableSend,
  // onAskQuestion,
  // onSetChatModel,
  caps,
  commands,
  // hasContextFile,
  requestCommandsCompletion,
  // setSelectedCommand,
  maybeSendToSidebar,
  // activeFile,
  filesInPreview,
  // selectedSnippet,
  // removePreviewFileByName,
<<<<<<< HEAD
  // requestCaps,
=======
  requestCaps,
>>>>>>> ee0d7afa
  prompts,
  // onStartNewChat,
  onSetSystemPrompt,
  selectedSystemPrompt,
  requestPreviewFiles,
  canUseTools,
  setUseTools,
  useTools,
  // openSettings,
}) => {
  const chatContentRef = useRef<HTMLDivElement>(null);
  const activeFile = useAppSelector(selectActiveFile);
  const selectedSnippet = useAppSelector(selectSelectedSnippet);
  const isStreaming = useAppSelector(selectIsStreaming);
  const isWaiting = useAppSelector(selectIsWaiting);
  const chatThread = useAppSelector(selectThread);

  const canPaste = activeFile.can_paste;
  const chatId = useAppSelector(selectChatId);
  const { submit, abort, retry } = useSendChatRequest();
  const chatModel = useAppSelector(getSelectedChatModel);
  const dispatch = useAppDispatch();
<<<<<<< HEAD
  const messages = useAppSelector(selectMessages);
=======
  const messages = useAppSelector((state) => state.chat.thread.messages);
>>>>>>> ee0d7afa
  const onSetChatModel = useCallback(
    (value: string) => {
      const model = caps.default_cap === value ? "" : value;
      dispatch(setChatModel({ id: chatId, model }));
    },
    [caps.default_cap, chatId, dispatch],
  );
<<<<<<< HEAD
  const preventSend = useAppSelector(selectPreventSend);
  const onEnableSend = () => dispatch(enableSend({ id: chatId }));

  const { diffPasteBack, newFile, openSettings, openFile, openChatInNewTab } =
    useEventsBusForIDE();

  const handleOpenChatInNewTab = useCallback(() => {
    openChatInNewTab(chatThread);
    // TODO: navigate to history
  }, [chatThread, openChatInNewTab]);

  // TODO: add other posable errors
  // const onClearError = () => dispatch(clearChatError({ id: chatId }));
  // TODO: add other posable errors
  // const error = useAppSelector((state) => state.chat.error ?? caps.error);
=======
  const preventSend = useAppSelector((state) => state.chat.prevent_send);
  const onEnableSend = () => dispatch(enableSend({ id: chatId }));
  const refs = useTourRefs();

  const { diffPasteBack, newFile, openSettings, openFile } =
    useEventsBusForIDE();

  // TODO: add other posable errors
  const onClearError = () => dispatch(clearChatError({ id: chatId }));
  // TODO: add other posable errors
  const error = useAppSelector((state) => state.chat.error ?? caps.error);
>>>>>>> ee0d7afa

  // TODO: handle stop
  const handleSummit = useCallback(
    (value: string) => {
      submit(value);
    },
    [submit],
  );

  const onTextAreaHeightChange = useCallback(() => {
    if (!chatContentRef.current) return;
    // TODO: handle preventing scroll if the user is not on the bottom of the chat
    // eslint-disable-next-line @typescript-eslint/no-unnecessary-condition
    chatContentRef.current.scrollIntoView &&
      chatContentRef.current.scrollIntoView({
        behavior: "instant",
        block: "end",
      });
  }, [chatContentRef]);

  const handleNewChat = useCallback(
    (event: React.MouseEvent<HTMLButtonElement>) => {
      event.currentTarget.blur();
      // TODO: could be improved
      const action = newChatAction({ id: chatId });
      dispatch(action);
      // TODO: improve this
      const textarea = document.querySelector<HTMLTextAreaElement>(
        '[data-testid="chat-form-textarea"]',
      );
      if (textarea !== null) {
        textarea.focus();
      }
    },
    [chatId, dispatch],
  );

  return (
    <PageWrapper host={host} style={style}>
      {/* {host === "vscode" && !tabbed && ( */}
      <Flex gap="2" pb="3" wrap="wrap">
        <Button
          size="1"
          variant="surface"
          onClick={backFromChat}
          ref={(x) => refs.setBack(x)}
        >
          <ArrowLeftIcon width="16" height="16" />
          Back
        </Button>
<<<<<<< HEAD
        {host === "vscode" && (
          <Button size="1" variant="surface" onClick={handleOpenChatInNewTab}>
            Open In Tab
          </Button>
        )}
        <Button size="1" variant="surface" onClick={handleNewChat}>
=======
        <Button
          size="1"
          variant="surface"
          onClick={() => {
            // TODO:
          }}
          ref={(x) => refs.setOpenInNewTab(x)}
        >
          Open In Tab
        </Button>
        <Button
          size="1"
          variant="surface"
          onClick={handleNewChat}
          ref={(x) => refs.setNewChatInside(x)}
        >
>>>>>>> ee0d7afa
          New Chat
        </Button>
      </Flex>
      {/* )} */}
      <ChatContent
        key={`chat-content-${chatId}`}
        chatKey={chatId}
        // messages={chat.messages}
        // could be moved down
        onRetry={retry}
        isWaiting={isWaiting}
        isStreaming={isStreaming}
        onNewFileClick={newFile}
        onPasteClick={diffPasteBack}
        canPaste={canPaste}
        ref={chatContentRef}
        openSettings={openSettings}
        onOpenFile={openFile}
      />
      {!isStreaming && preventSend && unCalledTools && (
        <Container py="4" bottom="0" style={{ justifyContent: "flex-end" }}>
          <Card>
            <Flex direction="column" align="center" gap="2">
<<<<<<< HEAD
              Chat was interrupted with uncalled tools calls.
=======
              Chat was interupted with uncalled tools calls.
>>>>>>> ee0d7afa
              <Button onClick={onEnableSend}>Resume</Button>
            </Flex>
          </Card>
        </Container>
      )}
      <ChatForm
        key={`chat-form-${chatId}`}
        chatId={chatId}
        isStreaming={isStreaming}
        showControls={messages.length === 0 && !isStreaming}
        // error={error}
        // clearError={onClearError}
        // onSubmit={onAskQuestion}
        onSubmit={handleSummit}
        model={chatModel}
        onSetChatModel={onSetChatModel}
        caps={caps}
        // onStopStreaming={onStopStreaming}
        onStopStreaming={abort}
        commands={commands}
        // hasContextFile={hasContextFile}
        requestCommandsCompletion={requestCommandsCompletion}
        // setSelectedCommand={setSelectedCommand}
        onClose={maybeSendToSidebar}
        attachFile={activeFile}
        filesInPreview={filesInPreview}
        selectedSnippet={selectedSnippet}
        // removePreviewFileByName={removePreviewFileByName}
        onTextAreaHeightChange={onTextAreaHeightChange}
        // requestCaps={requestCaps}
        prompts={prompts}
        onSetSystemPrompt={onSetSystemPrompt}
        selectedSystemPrompt={selectedSystemPrompt}
        requestPreviewFiles={requestPreviewFiles}
        canUseTools={canUseTools}
        setUseTools={setUseTools}
        useTools={useTools}
      />
      <Flex justify="between" pl="1" pr="1" pt="1">
        {messages.length > 0 && (
          <Text size="1">model: {chatModel || caps.default_cap} </Text>
        )}
      </Flex>
    </PageWrapper>
  );
};<|MERGE_RESOLUTION|>--- conflicted
+++ resolved
@@ -5,7 +5,6 @@
 import { ArrowLeftIcon } from "@radix-ui/react-icons";
 import { PageWrapper } from "../PageWrapper";
 import { useAppDispatch, useAppSelector } from "../../app/hooks";
-<<<<<<< HEAD
 import type { Config } from "../../features/Config/configSlice";
 import { useEventsBusForIDE } from "../../hooks";
 import {
@@ -22,19 +21,7 @@
   selectMessages,
 } from "../../features/Chat/chatThread";
 import { selectActiveFile, selectSelectedSnippet } from "../../features/Chat";
-=======
-import type { Config } from "../../features/Config/reducer";
-import { useEventsBusForIDE } from "../../hooks";
-import {
-  clearChatError,
-  enableSend,
-  getSelectedChatModel,
-  newChatAction,
-  setChatModel,
-  useSendChatRequest,
-} from "../../features/Chat/chatThread";
 import { useTourRefs } from "../../features/Tour";
->>>>>>> ee0d7afa
 
 export type ChatProps = {
   host: Config["host"];
@@ -71,11 +58,7 @@
   filesInPreview: ChatFormProps["filesInPreview"];
   // selectedSnippet: ChatFormProps["selectedSnippet"];
   // removePreviewFileByName: ChatFormProps["removePreviewFileByName"];
-<<<<<<< HEAD
   // requestCaps: ChatFormProps["requestCaps"];
-=======
-  requestCaps: ChatFormProps["requestCaps"];
->>>>>>> ee0d7afa
   prompts: ChatFormProps["prompts"];
 
   onSetSystemPrompt: ChatFormProps["onSetSystemPrompt"];
@@ -124,11 +107,7 @@
   filesInPreview,
   // selectedSnippet,
   // removePreviewFileByName,
-<<<<<<< HEAD
   // requestCaps,
-=======
-  requestCaps,
->>>>>>> ee0d7afa
   prompts,
   // onStartNewChat,
   onSetSystemPrompt,
@@ -151,11 +130,7 @@
   const { submit, abort, retry } = useSendChatRequest();
   const chatModel = useAppSelector(getSelectedChatModel);
   const dispatch = useAppDispatch();
-<<<<<<< HEAD
   const messages = useAppSelector(selectMessages);
-=======
-  const messages = useAppSelector((state) => state.chat.thread.messages);
->>>>>>> ee0d7afa
   const onSetChatModel = useCallback(
     (value: string) => {
       const model = caps.default_cap === value ? "" : value;
@@ -163,9 +138,9 @@
     },
     [caps.default_cap, chatId, dispatch],
   );
-<<<<<<< HEAD
   const preventSend = useAppSelector(selectPreventSend);
   const onEnableSend = () => dispatch(enableSend({ id: chatId }));
+  const refs = useTourRefs();
 
   const { diffPasteBack, newFile, openSettings, openFile, openChatInNewTab } =
     useEventsBusForIDE();
@@ -179,19 +154,6 @@
   // const onClearError = () => dispatch(clearChatError({ id: chatId }));
   // TODO: add other posable errors
   // const error = useAppSelector((state) => state.chat.error ?? caps.error);
-=======
-  const preventSend = useAppSelector((state) => state.chat.prevent_send);
-  const onEnableSend = () => dispatch(enableSend({ id: chatId }));
-  const refs = useTourRefs();
-
-  const { diffPasteBack, newFile, openSettings, openFile } =
-    useEventsBusForIDE();
-
-  // TODO: add other posable errors
-  const onClearError = () => dispatch(clearChatError({ id: chatId }));
-  // TODO: add other posable errors
-  const error = useAppSelector((state) => state.chat.error ?? caps.error);
->>>>>>> ee0d7afa
 
   // TODO: handle stop
   const handleSummit = useCallback(
@@ -242,31 +204,22 @@
           <ArrowLeftIcon width="16" height="16" />
           Back
         </Button>
-<<<<<<< HEAD
         {host === "vscode" && (
-          <Button size="1" variant="surface" onClick={handleOpenChatInNewTab}>
+          <Button
+            size="1"
+            variant="surface"
+            onClick={handleOpenChatInNewTab}
+            ref={(x) => refs.setOpenInNewTab(x)}
+          >
             Open In Tab
           </Button>
         )}
-        <Button size="1" variant="surface" onClick={handleNewChat}>
-=======
-        <Button
-          size="1"
-          variant="surface"
-          onClick={() => {
-            // TODO:
-          }}
-          ref={(x) => refs.setOpenInNewTab(x)}
-        >
-          Open In Tab
-        </Button>
         <Button
           size="1"
           variant="surface"
           onClick={handleNewChat}
           ref={(x) => refs.setNewChatInside(x)}
         >
->>>>>>> ee0d7afa
           New Chat
         </Button>
       </Flex>
@@ -290,11 +243,7 @@
         <Container py="4" bottom="0" style={{ justifyContent: "flex-end" }}>
           <Card>
             <Flex direction="column" align="center" gap="2">
-<<<<<<< HEAD
               Chat was interrupted with uncalled tools calls.
-=======
-              Chat was interupted with uncalled tools calls.
->>>>>>> ee0d7afa
               <Button onClick={onEnableSend}>Resume</Button>
             </Flex>
           </Card>
