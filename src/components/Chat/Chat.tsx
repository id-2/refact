--- conflicted
+++ resolved
@@ -49,18 +49,6 @@
   onSetSystemPrompt: ChatFormProps["onSetSystemPrompt"];
   selectedSystemPrompt: ChatFormProps["selectedSystemPrompt"];
   requestPreviewFiles: ChatFormProps["requestPreviewFiles"];
-  canUseTools: ChatFormProps["canUseTools"];
-<<<<<<< HEAD
-  toolUse: ChatFormProps["toolUse"];
-  setToolUse: ChatFormProps["setToolUse"];
-  // onSetChatModel: ChatFormProps["onSetChatModel"];
-  // onAskQuestion: ChatFormProps["onSubmit"];
-  // onClearError: ChatFormProps["clearError"];
-  // onStopStreaming: ChatFormProps["onStopStreaming"];
-=======
-  setUseTools: ChatFormProps["setUseTools"];
-  useTools: ChatFormProps["useTools"];
->>>>>>> 4835cae5
 };
 
 export const Chat: React.FC<ChatProps> = ({
@@ -85,15 +73,6 @@
   onSetSystemPrompt,
   selectedSystemPrompt,
   requestPreviewFiles,
-  canUseTools,
-<<<<<<< HEAD
-  toolUse,
-  setToolUse,
-  // openSettings,
-=======
-  setUseTools,
-  useTools,
->>>>>>> 4835cae5
 }) => {
   const chatContentRef = useRef<HTMLDivElement>(null);
   const activeFile = useAppSelector(selectActiveFile);
@@ -260,9 +239,6 @@
         onSetSystemPrompt={onSetSystemPrompt}
         selectedSystemPrompt={selectedSystemPrompt}
         requestPreviewFiles={requestPreviewFiles}
-        canUseTools={canUseTools}
-        toolUse={toolUse}
-        setToolUse={setToolUse}
       />
       <Flex justify="between" pl="1" pr="1" pt="1">
         {messages.length > 0 && (
