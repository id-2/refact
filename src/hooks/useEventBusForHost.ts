import { useEffect, useRef, useState } from "react";
import {
  sendChat,
  getCaps,
  getAtCommandCompletion,
  getAtCommandPreview,
  isDetailMessage,
  getPrompts,
  formatMessagesForLsp,
  LspChatMessage,
} from "../services/refact";
import { useChatHistory } from "./useChatHistory";
import {
  EVENT_NAMES_TO_CHAT,
  EVENT_NAMES_TO_STATISTIC,
  ChatThread,
  isQuestionFromChat,
  isSaveChatFromChat,
  isRequestCapsFromChat,
  isStopStreamingFromChat,
  isRequestDataForStatistic,
  isRequestAtCommandCompletion,
  ReceiveAtCommandCompletion,
  ReceiveAtCommandPreview,
  isRequestPrompts,
  ReceivePrompts,
  ReceivePromptsError,
  isRequestPreviewFiles,
  isTakeNotesFromChat,
} from "../events";
import { useConfig } from "../contexts/config-context";
import { getStatisticData } from "../services/refact";

export function useEventBusForHost() {
  const { lspUrl } = useConfig();
  const { saveChat } = useChatHistory();
  // this needs to be a ref because it is mutated in a useEffect
  const controller = useRef(new AbortController());

  const [takeingNotes, setTakingNotes] = useState<boolean>(false);

  useEffect(() => {
    const listener = (event: MessageEvent) => {
      if (event.source !== window) {
        return;
      }

      if (isStopStreamingFromChat(event.data)) {
        controller.current.abort();
        controller.current = new AbortController();
        return;
      }

      if (isQuestionFromChat(event.data)) {
        const payload = event.data.payload;

        saveChat({
          id: payload.id,
          title: payload.title ?? "",
          messages: payload.messages,
          model: payload.model,
        });

        handleSend(event.data.payload, controller.current, lspUrl);
        return;
      }

      if (isTakeNotesFromChat(event.data)) {
        // TAKE_NOTES
        setTakingNotes(true);
<<<<<<< HEAD
=======
        const chatId: string = event.data.payload.id;
>>>>>>> 64957d92
        const { messages, model } = event.data.payload;
        // console.log({ messages });
        const messagesForLsp = formatMessagesForLsp(messages);
        sendChat({
          messages: messagesForLsp,
          model,
          stream: false,
          lspUrl,
          takeNote: true,
        })
          .then(async (res) => {
            const json = (await res.json()) as {
              choices: { message: LspChatMessage }[];
              deterministic_messages: LspChatMessage[];
              model: string;
            };

            const choices = json.choices.map((choice) => choice.message);

            const messagesAndNotes = [
              ...messagesForLsp.slice(0, -1), // remove duplicated user message
              ...json.deterministic_messages,
              ...choices,
            ];

            return sendChat({
              messages: messagesAndNotes,
              model: json.model,
              stream: false,
              lspUrl,
              takeNote: true,
              onlyDeterministicMessages: true,
<<<<<<< HEAD
=======
              chatId: chatId,
>>>>>>> 64957d92
            });
          })
          .then((res) => res.json())
          .catch((err) => {
            // eslint-disable-next-line no-console
            console.error(err);
          })
          .finally(() => setTakingNotes(false));
      }

      if (isSaveChatFromChat(event.data)) {
        const chat = event.data.payload;
        saveChat(chat);
      }

      if (isRequestCapsFromChat(event.data)) {
        const chat_id = event.data.payload.id;
        getCaps(lspUrl)
          .then((caps) => {
            window.postMessage({
              type: EVENT_NAMES_TO_CHAT.RECEIVE_CAPS,
              payload: {
                id: chat_id,
                caps,
              },
            });
          })
          .catch((error: Error) => {
            window.postMessage({
              type: EVENT_NAMES_TO_CHAT.RECEIVE_CAPS_ERROR,
              payload: {
                id: chat_id,
                message: error.message,
              },
            });
          });
      }

      if (isRequestAtCommandCompletion(event.data)) {
        const { id, query, cursor, number } = event.data.payload;

        getAtCommandCompletion(query, cursor, number, lspUrl)
          .then((res) => {
            if (isDetailMessage(res)) return;
            const message: ReceiveAtCommandCompletion = {
              type: EVENT_NAMES_TO_CHAT.RECEIVE_AT_COMMAND_COMPLETION,
              payload: { ...res, id },
            };

            window.postMessage(message, "*");
          })
          .catch((error) => {
            // eslint-disable-next-line no-console
            console.error(error);
          });
      }

      if (isRequestPreviewFiles(event.data)) {
        const { query, id } = event.data.payload;

        getAtCommandPreview(query, lspUrl)
          .then((res) => {
            if (isDetailMessage(res)) return;
            const message: ReceiveAtCommandPreview = {
              type: EVENT_NAMES_TO_CHAT.RECEIVE_AT_COMMAND_PREVIEW,
              payload: { id, preview: res },
            };
            window.postMessage(message, "*");
          })
          .catch((error) => {
            // eslint-disable-next-line no-console
            console.error(error);
          });
      }

      if (isRequestDataForStatistic(event.data)) {
        getStatisticData(lspUrl)
          .then((data) => {
            window.postMessage(
              {
                type: EVENT_NAMES_TO_STATISTIC.RECEIVE_STATISTIC_DATA,
                payload: data,
              },
              "*",
            );
          })
          .catch((error: Error) => {
            window.postMessage(
              {
                type: EVENT_NAMES_TO_STATISTIC.RECEIVE_STATISTIC_DATA_ERROR,
                payload: {
                  message: error.message,
                },
              },
              "*",
            );
          });
      }

      if (isRequestPrompts(event.data)) {
        const id = event.data.payload.id;
        getPrompts(lspUrl)
          .then((prompts) => {
            const message: ReceivePrompts = {
              type: EVENT_NAMES_TO_CHAT.RECEIVE_PROMPTS,
              payload: { id, prompts },
            };

            window.postMessage(message, "*");
          })
          .catch((error: Error) => {
            const message: ReceivePromptsError = {
              type: EVENT_NAMES_TO_CHAT.RECEIVE_PROMPTS_ERROR,
              payload: { id, error: `Prompts: ${error.message}` },
            };

            window.postMessage(message, "*");
          });
      }
    };

    window.addEventListener("message", listener);

    return () => {
      window.removeEventListener("message", listener);
    };
  }, [saveChat, lspUrl]);

  return {
    takeingNotes,
  };
}

function handleSend(
  chat: ChatThread,
  controller: AbortController,
  lspUrl?: string,
) {
  const messages = formatMessagesForLsp(chat.messages);
  sendChat({
    messages,
    model: chat.model,
    abortController: controller,
    stream: true,
    lspUrl,
  })
    .then((response) => {
      if (!response.ok) {
        return Promise.reject(new Error(response.statusText));
      }
      const decoder = new TextDecoder();
      const reader = response.body?.getReader();
      if (!reader) return;

      return reader.read().then(function pump({ done, value }): Promise<void> {
        if (done) {
          // Do something with last chunk of data then exit reader
          return Promise.resolve();
        }
        if (controller.signal.aborted) {
          return Promise.resolve();
        }

        const streamAsString = decoder.decode(value);

        const deltas = streamAsString
          .split("\n\n")
          .filter((str) => str.length > 0);
        if (deltas.length === 0) return Promise.resolve();

        for (const delta of deltas) {
          if (!delta.startsWith("data: ")) {
            // eslint-disable-next-line no-console
            console.log("Unexpected data in streaming buf: " + delta);
            continue;
          }

          const maybeJsonString = delta.substring(6);
          if (maybeJsonString === "[DONE]") {
            window.postMessage(
              {
                type: EVENT_NAMES_TO_CHAT.DONE_STREAMING,
                payload: { id: chat.id },
              },
              "*",
            );
            return Promise.resolve(); // handle finish
          }

          if (maybeJsonString === "[ERROR]") {
            // TODO safely parse json
            const errorJson = JSON.parse(maybeJsonString) as Record<
              string,
              unknown
            >;
            const errorMessage =
              typeof errorJson.detail === "string"
                ? errorJson.detail
                : "error from lsp";
            const error = new Error(errorMessage);

            return Promise.reject(error); // handle error
          }
          // figure out how to safely parseJson

          const json = JSON.parse(maybeJsonString) as Record<string, unknown>;

          if ("detail" in json) {
            const errorMessage: string =
              typeof json.detail === "string" ? json.detail : "error from lsp";
            const error = new Error(errorMessage);
            return Promise.reject(error);
          }
          window.postMessage(
            {
              type: EVENT_NAMES_TO_CHAT.CHAT_RESPONSE,
              payload: {
                ...json,
                id: chat.id,
              },
            },
            "*",
          );
        }

        return reader.read().then(pump);
      });
    })
    .catch((error: Error) => {
      if (!controller.signal.aborted) {
        // eslint-disable-next-line no-console
        console.error(error);
        window.postMessage(
          {
            type: EVENT_NAMES_TO_CHAT.ERROR_STREAMING,
            payload: {
              id: chat.id,
              message: error.message,
            },
          },
          "*",
        );
      }
    })
    .finally(() => {
      window.postMessage(
        { type: EVENT_NAMES_TO_CHAT.DONE_STREAMING, payload: { id: chat.id } },
        "*",
      );
    });
}<|MERGE_RESOLUTION|>--- conflicted
+++ resolved
@@ -68,10 +68,7 @@
       if (isTakeNotesFromChat(event.data)) {
         // TAKE_NOTES
         setTakingNotes(true);
-<<<<<<< HEAD
-=======
         const chatId: string = event.data.payload.id;
->>>>>>> 64957d92
         const { messages, model } = event.data.payload;
         // console.log({ messages });
         const messagesForLsp = formatMessagesForLsp(messages);
@@ -104,10 +101,7 @@
               lspUrl,
               takeNote: true,
               onlyDeterministicMessages: true,
-<<<<<<< HEAD
-=======
               chatId: chatId,
->>>>>>> 64957d92
             });
           })
           .then((res) => res.json())
