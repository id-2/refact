import { useEffect, useReducer, useCallback, useMemo, useRef } from "react";
import {
  type ChatContextFile,
  type ChatMessages,
  type ChatResponse,
  isChatContextFileMessage,
  isChatContextFileDelta,
  isAssistantMessage,
  isAssistantDelta,
  isToolCallDelta,
  isToolResponse,
  isChatResponseChoice,
} from "../../services/refact";
import { v4 as uuidv4 } from "uuid";
import {
  EVENT_NAMES_TO_CHAT,
  EVENT_NAMES_FROM_CHAT,
  isActionToChat,
  type ActionToChat,
  type ChatThread,
  isResponseToChat,
  isBackupMessages,
  isRestoreChat,
  isChatDoneStreaming,
  isChatErrorStreaming,
  isChatClearError,
  isChatReceiveCaps,
  isRequestCapsFromChat,
  isCreateNewChat,
  isChatReceiveCapsError,
  isSetChatModel,
  isSetDisableChat,
  isActiveFileInfo,
  type NewFileFromChat,
  type PasteDiffFromChat,
  type ReadyMessage,
  type RequestAtCommandCompletion,
  isReceiveAtCommandCompletion,
  type SetSelectedAtCommand,
  isReceiveAtCommandPreview,
  isChatUserMessageResponse,
  isChatSetLastModelUsed,
  isSetSelectedSnippet,
  isRemovePreviewFileByName,
  type RemovePreviewFileByName,
  isSetPreviousMessagesLength,
  setPreviousMessagesLength,
  type Snippet,
  isReceiveTokenCount,
  type FileInfo,
  type ChatSetSelectedSnippet,
  type CreateNewChatThread,
  type SaveChatFromChat,
  isReceivePrompts,
  isRequestPrompts,
  isReceivePromptsError,
  type RequestPrompts,
  isSetSelectedSystemPrompt,
  type SetSelectedSystemPrompt,
  type SystemPrompts,
  RequestPreviewFiles,
  type CommandCompletionResponse,
  type ToolResult,
  isSetTakeNotes,
  SetTakeNotes,
  TakeNotesFromChat,
} from "../../events";
import { usePostMessage } from "../usePostMessage";
import { useDebounceCallback } from "usehooks-ts";
import { TAKE_NOTE_MESSAGE, mergeToolCalls } from "./utils";

function formatChatResponse(
  messages: ChatMessages,
  response: ChatResponse,
): ChatMessages {
  if (isChatUserMessageResponse(response)) {
    if (response.role === "context_file") {
      return [...messages, [response.role, JSON.parse(response.content)]];
    } else if (response.role === "context_memory") {
      return [...messages, [response.role, JSON.parse(response.content)]];
    }
    return [...messages, [response.role, response.content]];
  }

  if (isToolResponse(response)) {
    const { tool_call_id, content, finish_reason } = response;
    const toolResult: ToolResult = { tool_call_id, content, finish_reason };
    return [...messages, [response.role, toolResult]];
  }

  if (!isChatResponseChoice(response)) {
    // console.log("Not a good response");
    // console.log(response);
    return messages;
  }

  return response.choices.reduce<ChatMessages>((acc, cur) => {
    if (isChatContextFileDelta(cur.delta)) {
      return acc.concat([[cur.delta.role, cur.delta.content]]);
    }

<<<<<<< HEAD
    if (
      messages.length === 0 &&
      "content" in cur.delta &&
      typeof cur.delta.content === "string" &&
      cur.delta.role
    ) {
      return acc.concat([[cur.delta.role, cur.delta.content]]);
    }

    const lastMessage = acc[acc.length - 1];

    if (isToolCallDelta(cur.delta)) {
      if (!isAssistantMessage(lastMessage)) {
        return acc.concat([["assistant", null, cur.delta.tool_calls]]);
      }

      const last = acc.slice(0, -1);
      const collectedCalls = lastMessage[2] ?? [];
      const calls = mergeToolCalls(collectedCalls, cur.delta.tool_calls);
      return last.concat([["assistant", lastMessage[1], calls]]);
    }

    if (isAssistantMessage(lastMessage) && isAssistantDelta(cur.delta)) {
      const last = acc.slice(0, -1);
      const currentMessage = lastMessage[1] ?? "";
      const toolCalls = lastMessage[2];
      return last.concat([
        ["assistant", currentMessage + cur.delta.content, toolCalls],
      ]);
    } else if (
      isAssistantDelta(cur.delta) &&
      typeof cur.delta.content === "string"
    ) {
      return acc.concat([["assistant", cur.delta.content]]);
    }

    if (cur.delta.role === null || cur.finish_reason !== null) {
=======
    if (acc.length === 0 && cur.delta.role) {
      return acc.concat([[cur.delta.role, cur.delta.content ?? ""]]);
    }

    const lastMessage = acc[acc.length - 1];
    if (acc.length > 0 && lastMessage[0] === "assistant") {
      const last = acc.slice(0, -1);
      const currentMessage = lastMessage[1];
      const content = cur.delta.content ?? "";
      return last.concat([["assistant", currentMessage + content]]);
    }

    if (!cur.delta.role || !cur.delta.content) {
>>>>>>> 6146896d
      return acc;
    }

    // console.log("Fall though");
    // console.log({ cur, lastMessage });

    return acc;
  }, messages);
}

export function reducer(postMessage: typeof window.postMessage) {
  return function (state: ChatState, action: ActionToChat): ChatState {
    const isThisChat =
      action.payload?.id && action.payload.id === state.chat.id ? true : false;

    // console.log(action.type, { isThisChat });
    // console.log(action.payload);

    if (isThisChat && isSetDisableChat(action)) {
      return {
        ...state,
        streaming: action.payload.disable,
        waiting_for_response: action.payload.disable,
      };
    }

    if (isThisChat && isResponseToChat(action)) {
      const hasUserMessage = isChatUserMessageResponse(action.payload);

      const current = hasUserMessage
        ? state.chat.messages.slice(0, state.previous_message_length)
        : state.chat.messages;
      const messages = formatChatResponse(current, action.payload);
      return {
        ...state,
        waiting_for_response: false,
        streaming: true,
        previous_message_length: messages.length,
        files_in_preview: [],
        chat: {
          ...state.chat,
          messages,
        },
      };
    }

    if (isThisChat && isBackupMessages(action)) {
      return {
        ...state,
        error: null,
        chat: {
          ...state.chat,
          messages: action.payload.messages,
        },
      };
    }

    if (isThisChat && isRestoreChat(action)) {
      const messages: ChatMessages = action.payload.chat.messages.map(
        (message) => {
          if (message[0] === "context_file" && typeof message[1] === "string") {
            let file: ChatContextFile[] = [];
            try {
              file = JSON.parse(message[1]) as ChatContextFile[];
            } catch {
              file = [];
            }
            return [message[0], file];
          }

          return message;
        },
      );

      const lastAssistantMessage = messages.reduce((count, message, index) => {
        if (message[0] === "assistant") return index + 1;
        return count;
      }, 0);

      return {
        ...state,
        waiting_for_response: false,
        streaming: false,
        error: null,
        previous_message_length: lastAssistantMessage,
        chat: {
          ...action.payload.chat,
          messages,
        },
        selected_snippet: action.payload.snippet ?? state.selected_snippet,
        take_notes: false,
      };
    }

    if (isThisChat && isCreateNewChat(action)) {
      const nextState = createInitialState();

      return {
        ...nextState,
        chat: {
          ...nextState.chat,
          model: state.chat.model,
        },
        selected_snippet: action.payload?.snippet ?? state.selected_snippet,
      };
    }

    if (isRequestCapsFromChat(action)) {
      return {
        ...state,
        caps: {
          ...state.caps,
          fetching: true,
        },
      };
    }

    if (isThisChat && isChatReceiveCaps(action)) {
      const default_cap = action.payload.caps.code_chat_default_model;
      const available_caps = Object.keys(action.payload.caps.code_chat_models);
      const error = available_caps.length === 0 ? "No available caps" : null;

      return {
        ...state,
        error,
        caps: {
          fetching: false,
          default_cap: default_cap || available_caps[0] || "",
          available_caps,
          error: null,
        },
      };
    }

    if (isThisChat && isChatReceiveCapsError(action)) {
      const error =
        state.error === null && state.caps.error === null
          ? action.payload.message
          : state.error;
      return {
        ...state,
        error: error,
        caps: {
          ...state.caps,
          fetching: false,
          error: action.payload.message,
        },
      };
    }

    if (isThisChat && isChatDoneStreaming(action)) {
      postMessage({
        type: EVENT_NAMES_FROM_CHAT.SAVE_CHAT,
        payload: state.chat,
      });

      return {
        ...state,
        waiting_for_response: false,
        streaming: false,
      };
    }

    if (isThisChat && isChatErrorStreaming(action)) {
      return {
        ...state,
        streaming: false,
        waiting_for_response: false,
        error:
          typeof action.payload.message === "string"
            ? action.payload.message
            : "Error streaming",
      };
    }

    if (isThisChat && isChatClearError(action)) {
      return {
        ...state,
        error: null,
      };
    }

    if (isThisChat && isSetChatModel(action)) {
      return {
        ...state,
        chat: {
          ...state.chat,
          model: action.payload.model,
        },
      };
    }

    if (isThisChat && isActiveFileInfo(action)) {
      return {
        ...state,
        active_file: {
          ...state.active_file,
          ...action.payload.file,
        },
      };
    }

    if (isThisChat && isReceiveAtCommandCompletion(action)) {
      return {
        ...state,
        commands: {
          completions: action.payload.completions,
          replace: action.payload.replace,
          is_cmd_executable: action.payload.is_cmd_executable,
        },
      };
    }

    if (isThisChat && isReceiveAtCommandPreview(action)) {
      const filesInPreview = action.payload.preview.reduce<ChatContextFile[]>(
        (acc, curr) => {
          const files = curr[1];
          return [...acc, ...files];
        },
        [],
      );

      return {
        ...state,
        files_in_preview: filesInPreview,
      };
    }

    // TODO: this may need to be set by the editor
    if (isThisChat && isChatSetLastModelUsed(action)) {
      return {
        ...state,
        chat: {
          ...state.chat,
          model: action.payload.model,
        },
      };
    }

    if (isThisChat && isSetSelectedSnippet(action)) {
      return {
        ...state,
        selected_snippet: action.payload.snippet,
      };
    }

    if (isThisChat && isRemovePreviewFileByName(action)) {
      const previewFiles = state.files_in_preview.filter(
        (file) => file.file_name !== action.payload.name,
      );
      return {
        ...state,
        files_in_preview: previewFiles,
      };
    }

    if (isThisChat && isSetPreviousMessagesLength(action)) {
      return {
        ...state,
        previous_message_length: action.payload.message_length,
      };
    }

    if (isThisChat && isReceiveTokenCount(action)) {
      return {
        ...state,
        tokens: action.payload.tokens,
      };
    }

    if (isThisChat && isRequestPrompts(action)) {
      return {
        ...state,
        system_prompts: {
          ...state.system_prompts,
          fetching: true,
        },
      };
    }

    if (isThisChat && isReceivePrompts(action)) {
      const maybeDefault: string | null =
        "default" in action.payload.prompts
          ? action.payload.prompts.default.text
          : null;
      return {
        ...state,
        selected_system_prompt: state.selected_system_prompt ?? maybeDefault,
        system_prompts: {
          error: null,
          fetching: false,
          prompts: action.payload.prompts,
        },
      };
    }

    if (isThisChat && isReceivePromptsError(action)) {
      return {
        ...state,
        error: state.system_prompts.error ? null : action.payload.error,
        system_prompts: {
          ...state.system_prompts,
          error: action.payload.error,
          fetching: false,
        },
      };
    }

    if (isThisChat && isSetSelectedSystemPrompt(action)) {
      return {
        ...state,
        selected_system_prompt: action.payload.prompt,
      };
    }

    if (isThisChat && isSetTakeNotes(action)) {
      return {
        ...state,
        take_notes: action.payload.take_notes,
      };
    }

    return state;
  };
}

export type ChatCapsState = {
  fetching: boolean;
  default_cap: string;
  available_caps: string[];
  error: null | string;
};

export type ChatState = {
  chat: ChatThread;
  waiting_for_response: boolean;
  streaming: boolean;
  previous_message_length: number;
  error: string | null;
  caps: ChatCapsState;
  commands: CommandCompletionResponse;
  files_in_preview: ChatContextFile[];
  active_file: FileInfo;
  selected_snippet: Snippet;
  tokens: number | null;
  system_prompts: {
    error: null | string;
    prompts: SystemPrompts;
    fetching: boolean;
  };
  selected_system_prompt: null | string;
  take_notes: boolean;
};

export function createInitialState(): ChatState {
  return {
    streaming: false,
    waiting_for_response: false,
    error: null,
    previous_message_length: 0,
    selected_snippet: {
      language: "",
      code: "",
      path: "",
      basename: "",
    },
    files_in_preview: [],
    chat: {
      id: uuidv4(),
      messages: [],
      title: "",
      model: "",
    },
    caps: {
      fetching: false,
      default_cap: "",
      available_caps: [],
      error: null,
    },
    commands: {
      completions: [],
      replace: [-1, -1],
      is_cmd_executable: false,
    },
    active_file: {
      name: "",
      line1: null,
      line2: null,
      attach: false,
      can_paste: false,
      path: "",
      cursor: null,
    },
    tokens: null,
    system_prompts: {
      error: null,
      prompts: {},
      fetching: false,
    },
    selected_system_prompt: null,
    take_notes: true,
  };
}

const initialState = createInitialState();
// Maybe use context to avoid prop drilling?
export const useEventBusForChat = () => {
  const postMessage = usePostMessage();
  const [state, dispatch] = useReducer(reducer(postMessage), initialState);

  useEffect(() => {
    const listener = (event: MessageEvent) => {
      if (isActionToChat(event.data)) {
        dispatch(event.data);
      }
    };

    window.addEventListener("message", listener);

    return () => {
      window.removeEventListener("message", listener);
    };
  }, [dispatch]);

  const clearError = useCallback(() => {
    dispatch({
      type: EVENT_NAMES_TO_CHAT.CLEAR_ERROR,
      payload: { id: state.chat.id },
    });
  }, [state.chat.id]);

  const setTakeNotes = useCallback(
    (take_notes: boolean) => {
      const action: SetTakeNotes = {
        type: EVENT_NAMES_TO_CHAT.SET_TAKE_NOTES,
        payload: { id: state.chat.id, take_notes },
      };

      dispatch(action);
    },
    [state.chat.id],
  );

  const maybeDefaultPrompt: string | null = useMemo(() => {
    return "default" in state.system_prompts.prompts
      ? state.system_prompts.prompts.default.text
      : null;
  }, [state.system_prompts.prompts]);

  const sendMessages = useCallback(
    (messages: ChatMessages, attach_file = state.active_file.attach) => {
      clearError();
      // setTakeNotes(true);
      dispatch({
        type: EVENT_NAMES_TO_CHAT.SET_DISABLE_CHAT,
        payload: { id: state.chat.id, disable: true },
      });

      const messagesWithSystemPrompt: ChatMessages =
        state.selected_system_prompt &&
        state.selected_system_prompt !== maybeDefaultPrompt
          ? [["system", state.selected_system_prompt], ...messages]
          : messages;

      const payload: ChatThread = {
        id: state.chat.id,
        messages: messagesWithSystemPrompt,
        title: state.chat.title,
        model: state.chat.model,
        attach_file,
      };

      dispatch({
        type: EVENT_NAMES_TO_CHAT.BACKUP_MESSAGES,
        payload,
      });

      postMessage({
        type: EVENT_NAMES_FROM_CHAT.ASK_QUESTION,
        payload,
      });

      const snippetMessage: ChatSetSelectedSnippet = {
        type: EVENT_NAMES_TO_CHAT.SET_SELECTED_SNIPPET,
        payload: {
          id: state.chat.id,
          snippet: { language: "", code: "", path: "", basename: "" },
        },
      };
      dispatch(snippetMessage);
    },
    [
      state.active_file.attach,
      state.chat.id,
      state.chat.title,
      state.chat.model,
      state.selected_system_prompt,
      clearError,
      // setTakeNotes,
      maybeDefaultPrompt,
      postMessage,
    ],
  );

  const askQuestion = useCallback(
    (question: string) => {
      const messages = state.chat.messages.concat([["user", question]]);

      sendMessages(messages);
    },
    [sendMessages, state.chat.messages],
  );

  const requestCaps = useCallback(() => {
    postMessage({
      type: EVENT_NAMES_FROM_CHAT.REQUEST_CAPS,
      payload: {
        id: state.chat.id,
      },
    });
  }, [postMessage, state.chat.id]);

  const maybeRequestCaps = useCallback(() => {
    if (
      state.chat.messages.length === 0 &&
      state.caps.available_caps.length === 0 &&
      !state.caps.fetching
    ) {
      requestCaps();
    }
  }, [
    state.chat.messages.length,
    state.caps.available_caps.length,
    state.caps.fetching,
    requestCaps,
  ]);

  const requestPrompts = useCallback(() => {
    const message: RequestPrompts = {
      type: EVENT_NAMES_FROM_CHAT.REQUEST_PROMPTS,
      payload: { id: state.chat.id },
    };
    postMessage(message);
  }, [postMessage, state.chat.id]);

  const maybeRequestPrompts = useCallback(() => {
    const hasPrompts = Object.keys(state.system_prompts.prompts).length > 0;
    const hasChat = state.chat.messages.length > 0;
    const isFetching = state.system_prompts.fetching;
    if (!hasPrompts && !hasChat && !isFetching) {
      requestPrompts();
    }
  }, [
    requestPrompts,
    state.chat.messages.length,
    state.system_prompts.fetching,
    state.system_prompts.prompts,
  ]);

  useEffect(() => {
    if (!state.error) {
      maybeRequestCaps();
      maybeRequestPrompts();
    }
  }, [state.error, maybeRequestCaps, maybeRequestPrompts]);

  const setChatModel = useCallback(
    (model: string) => {
      const action = {
        type: EVENT_NAMES_TO_CHAT.SET_CHAT_MODEL,
        payload: {
          id: state.chat.id,
          model: model === state.caps.default_cap ? "" : model,
        },
      };
      dispatch(action);
    },
    [state.chat.id, state.caps.default_cap],
  );

  const stopStreaming = useCallback(() => {
    postMessage({
      type: EVENT_NAMES_FROM_CHAT.STOP_STREAMING,
      payload: { id: state.chat.id },
    });
    postMessage({
      type: EVENT_NAMES_TO_CHAT.DONE_STREAMING,
      payload: { id: state.chat.id },
    });
  }, [postMessage, state.chat.id]);

  const hasContextFile = useMemo(() => {
    return state.chat.messages.some((message) =>
      isChatContextFileMessage(message),
    );
  }, [state.chat.messages]);

  const backFromChat = useCallback(() => {
    clearError();
    postMessage({
      type: EVENT_NAMES_FROM_CHAT.BACK_FROM_CHAT,
      payload: { id: state.chat.id },
    });
  }, [clearError, postMessage, state.chat.id]);

  const openChatInNewTab = useCallback(() => {
    setTakeNotes(true);

    postMessage({
      type: EVENT_NAMES_FROM_CHAT.OPEN_IN_CHAT_IN_TAB,
      payload: { id: state.chat.id },
    });
  }, [postMessage, state.chat.id, setTakeNotes]);

  const sendToSideBar = useCallback(() => {
    postMessage({
      type: EVENT_NAMES_FROM_CHAT.SEND_TO_SIDE_BAR,
      payload: { id: state.chat.id },
    });
  }, [postMessage, state.chat.id]);

  const sendReadyMessage = useCallback(() => {
    const action: ReadyMessage = {
      type: EVENT_NAMES_FROM_CHAT.READY,
      payload: { id: state.chat.id },
    };
    postMessage(action);
  }, [postMessage, state.chat.id]);

  const handleNewFileClick = useCallback(
    (value: string) => {
      const action: NewFileFromChat = {
        type: EVENT_NAMES_FROM_CHAT.NEW_FILE,
        payload: {
          id: state.chat.id,
          content: value,
        },
      };

      postMessage(action);
    },
    [postMessage, state.chat.id],
  );

  const handlePasteDiffClick = useCallback(
    (value: string) => {
      const action: PasteDiffFromChat = {
        type: EVENT_NAMES_FROM_CHAT.PASTE_DIFF,
        payload: { id: state.chat.id, content: value },
      };
      postMessage(action);
    },
    [postMessage, state.chat.id],
  );

  // TODO: hoist this hook to context so useCallback isn't  needed
  // eslint-disable-next-line react-hooks/exhaustive-deps
  const requestCommandsCompletion = useCallback(
    useDebounceCallback(
      function (
        query: string,
        cursor: number,
        // eslint-disable-next-line @typescript-eslint/no-inferrable-types
        number: number = 5,
      ) {
        const action: RequestAtCommandCompletion = {
          type: EVENT_NAMES_FROM_CHAT.REQUEST_AT_COMMAND_COMPLETION,
          payload: { id: state.chat.id, query, cursor, number },
        };
        postMessage(action);
      },
      500,
      { leading: true },
    ),
    [state.chat.id],
  );

  // eslint-disable-next-line react-hooks/exhaustive-deps
  const requestPreviewFiles = useCallback(
    useDebounceCallback(
      function (input: string) {
        const message: RequestPreviewFiles = {
          type: EVENT_NAMES_FROM_CHAT.REQUEST_PREVIEW_FILES,
          payload: { id: state.chat.id, query: input },
        };
        postMessage(message);
      },
      500,
      { leading: true },
    ),
    [postMessage, state.chat.id],
  );

  const setSelectedCommand = useCallback(
    (command: string) => {
      const action: SetSelectedAtCommand = {
        type: EVENT_NAMES_TO_CHAT.SET_SELECTED_AT_COMMAND,
        payload: { id: state.chat.id, command },
      };
      dispatch(action);
    },
    [state.chat.id],
  );

  const removePreviewFileByName = useCallback(
    (name: string) => {
      const action: RemovePreviewFileByName = {
        type: EVENT_NAMES_TO_CHAT.REMOVE_PREVIEW_FILE_BY_NAME,
        payload: { id: state.chat.id, name },
      };

      dispatch(action);
    },
    [state.chat.id],
  );

  const retryQuestion = useCallback(
    (messages: ChatMessages) => {
      // set last_messages_length to messages.lent - 1
      const setMessageLengthAction: setPreviousMessagesLength = {
        type: EVENT_NAMES_TO_CHAT.SET_PREVIOUS_MESSAGES_LENGTH,
        payload: {
          id: state.chat.id,
          message_length: messages.length > 0 ? messages.length - 1 : 0,
        },
      };

      dispatch(setMessageLengthAction);
      sendMessages(messages, false);
    },
    [sendMessages, state.chat.id],
  );

  const startNewChat = useCallback(() => {
    const saveMessage: SaveChatFromChat = {
      type: EVENT_NAMES_FROM_CHAT.SAVE_CHAT,
      payload: state.chat,
    };

    if (state.chat.messages.length > 0) {
      postMessage(saveMessage);
    }

    const message: CreateNewChatThread = {
      type: EVENT_NAMES_TO_CHAT.NEW_CHAT,
      payload: { id: state.chat.id },
    };
    dispatch(message);
  }, [postMessage, state.chat]);

  const setSelectedSystemPrompt = useCallback(
    (prompt: string) => {
      const action: SetSelectedSystemPrompt = {
        type: EVENT_NAMES_TO_CHAT.SET_SELECTED_SYSTEM_PROMPT,
        payload: { id: state.chat.id, prompt },
      };
      dispatch(action);
    },
    [dispatch, state.chat.id],
  );

  useEffect(() => {
    sendReadyMessage();
  }, [sendReadyMessage]);

  useEffect(() => {
    if (!state.streaming && state.chat.messages.length > 0) {
      const lastMessage = state.chat.messages[state.chat.messages.length - 1];

      if (
        isAssistantMessage(lastMessage) &&
        lastMessage[2] &&
        lastMessage[2].length > 0
      ) {
        sendMessages(state.chat.messages);
      }
    }
  }, [sendMessages, state.chat.messages, state.streaming]);

  // TODO: Turn this into a hook
  const noteRef = useRef<Pick<ChatState, "chat" | "take_notes">>({
    chat: state.chat,
    take_notes: state.take_notes,
  });
  useEffect(() => {
    noteRef.current.chat = state.chat;
    noteRef.current.take_notes = state.take_notes;
  }, [state.chat, state.take_notes]);

  useEffect(() => {
    return () => {
      // the clean up function is called when the component unmounts (chat is closed)
      // eslint-disable-next-line react-hooks/exhaustive-deps
      const { chat, take_notes } = noteRef.current;
      if (!take_notes) return;
      if (chat.messages.length === 0) return;

      const messages: ChatMessages = [
        ...chat.messages,
        ["user", TAKE_NOTE_MESSAGE],
      ];

      const action: TakeNotesFromChat = {
        type: EVENT_NAMES_FROM_CHAT.TAKE_NOTES,
        payload: { ...chat, messages },
      };

      postMessage(action);
    };
  }, [postMessage, state.chat.id]);

  // useEffect(() => {
  //   window.debugChat =
  //     window.debugChat ||
  //     function () {
  //       console.log(state.chat);
  //     };

  //   return () => {
  //     window.debugChat = undefined;
  //   };
  // }, [state.chat]);

  return {
    state,
    askQuestion,
    clearError,
    setChatModel,
    stopStreaming,
    hasContextFile,
    backFromChat,
    openChatInNewTab,
    sendToSideBar,
    handleNewFileClick,
    handlePasteDiffClick,
    requestCommandsCompletion,
    setSelectedCommand,
    removePreviewFileByName,
    retryQuestion,
    maybeRequestCaps,
    startNewChat,
    setSelectedSystemPrompt,
    requestPreviewFiles,
  };
};<|MERGE_RESOLUTION|>--- conflicted
+++ resolved
@@ -99,7 +99,6 @@
       return acc.concat([[cur.delta.role, cur.delta.content]]);
     }
 
-<<<<<<< HEAD
     if (
       messages.length === 0 &&
       "content" in cur.delta &&
@@ -137,21 +136,6 @@
     }
 
     if (cur.delta.role === null || cur.finish_reason !== null) {
-=======
-    if (acc.length === 0 && cur.delta.role) {
-      return acc.concat([[cur.delta.role, cur.delta.content ?? ""]]);
-    }
-
-    const lastMessage = acc[acc.length - 1];
-    if (acc.length > 0 && lastMessage[0] === "assistant") {
-      const last = acc.slice(0, -1);
-      const currentMessage = lastMessage[1];
-      const content = cur.delta.content ?? "";
-      return last.concat([["assistant", currentMessage + content]]);
-    }
-
-    if (!cur.delta.role || !cur.delta.content) {
->>>>>>> 6146896d
       return acc;
     }
 
