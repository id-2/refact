use std::iter::IntoIterator;
use std::sync::Arc;
use std::vec;

use tokio::sync::RwLock as ARwLock;
use tokio::task::JoinHandle;

use crate::vecdb;
use crate::global_context::GlobalContext;
use crate::snippets_transmit;
use crate::telemetry::basic_transmit;

pub struct BackgroundTasksHolder {
    tasks: Vec<JoinHandle<()>>,
}

impl BackgroundTasksHolder {
    pub fn new(tasks: Vec<JoinHandle<()>>) -> Self {
        BackgroundTasksHolder {
            tasks
        }
    }

    pub fn push_back(&mut self, task: JoinHandle<()>) {
        self.tasks.push(task);
    }


    pub fn extend<T>(&mut self, tasks: T)
        where
            T: IntoIterator<Item=JoinHandle<()>>,
    {
        self.tasks.extend(tasks);
    }

    pub async fn abort(self) {
        for task in self.tasks {
            task.abort();
            let _ = task.await;
        }
    }
}

<<<<<<< HEAD
pub fn start_background_tasks(global_context: Arc<ARwLock<GlobalContext>>) -> BackgroundTasksHolder {
    BackgroundTasksHolder::new(vec![
        tokio::spawn(basic_transmit::telemetry_background_task(global_context.clone())),
        tokio::spawn(snippets_transmit::tele_snip_background_task(global_context.clone())),
        tokio::spawn(vecdb::vecdb::vecdb_background_reload(global_context.clone())),
    ])
=======
pub async fn start_background_tasks(gcx: Arc<ARwLock<GlobalContext>>) -> BackgroundTasksHolder {
    let mut bg = BackgroundTasksHolder::new(vec![
        tokio::spawn(basic_transmit::telemetry_background_task(gcx.clone())),
        tokio::spawn(snippets_transmit::tele_snip_background_task(gcx.clone())),
        tokio::spawn(vecdb::vecdb::vecdb_background_reload(gcx.clone())),   // this in turn can create global_context::vec_db
    ]);
    match *gcx.clone().read().await.ast_module.lock().await {
        Some(ref ast) => bg.extend(ast.ast_start_background_tasks().await),
        None => ()
    };
    let files_jsonl_path = gcx.clone().read().await.cmdline.files_jsonl_path.clone();
    if !files_jsonl_path.is_empty() {
        bg.extend(vec![
            tokio::spawn(crate::files_in_jsonl::reload_if_jsonl_changes_background_task(gcx.clone()))
        ]);
    }
    bg
>>>>>>> 44f4e0c2
}<|MERGE_RESOLUTION|>--- conflicted
+++ resolved
@@ -41,14 +41,6 @@
     }
 }
 
-<<<<<<< HEAD
-pub fn start_background_tasks(global_context: Arc<ARwLock<GlobalContext>>) -> BackgroundTasksHolder {
-    BackgroundTasksHolder::new(vec![
-        tokio::spawn(basic_transmit::telemetry_background_task(global_context.clone())),
-        tokio::spawn(snippets_transmit::tele_snip_background_task(global_context.clone())),
-        tokio::spawn(vecdb::vecdb::vecdb_background_reload(global_context.clone())),
-    ])
-=======
 pub async fn start_background_tasks(gcx: Arc<ARwLock<GlobalContext>>) -> BackgroundTasksHolder {
     let mut bg = BackgroundTasksHolder::new(vec![
         tokio::spawn(basic_transmit::telemetry_background_task(gcx.clone())),
@@ -63,8 +55,8 @@
     if !files_jsonl_path.is_empty() {
         bg.extend(vec![
             tokio::spawn(crate::files_in_jsonl::reload_if_jsonl_changes_background_task(gcx.clone()))
-        ]);
+        tokio::spawn(vecdb::vecdb::vecdb_background_reload(global_context.clone())),
+    ]);
     }
     bg
->>>>>>> 44f4e0c2
 }