<<<<<<< HEAD
use serde::{Deserialize, Serialize};
use std::sync::Arc;
=======
>>>>>>> 99492e66
use std::collections::HashMap;
use std::sync::Arc;

use serde::{Deserialize, Serialize};
use tokio::sync::RwLock as ARwLock;

use crate::global_context;
use crate::telemetry::telemetry_structs::{SnippetTracker, TeleCompletionAccum};
use crate::telemetry::utils;
use crate::telemetry::utils::compress_tele_records_to_file;

<<<<<<< HEAD

pub fn create_data_accumulator_for_accepted_snippet(
=======
pub fn create_data_accumulator_for_finished_snippet(
>>>>>>> 99492e66
    snippet_data_accumulator: &mut Vec<TeleCompletionAccum>,
    uri: &String,
    snip: &SnippetTracker
) {
    if snip.accepted_ts == 0  {
        return;
    }

    // if snip.id is not in the list of finished snippets, add it
    if snippet_data_accumulator.iter().any(|s: &TeleCompletionAccum| s.snippet_telemetry_id == snip.snippet_telemetry_id) {
        return;
    }

    let init_file_text_mb = snip.inputs.sources.get(&snip.inputs.cursor.file);
    if init_file_text_mb.is_none() {
        return;
    }
    let init_file_text = init_file_text_mb.unwrap();

    snippet_data_accumulator.push(TeleCompletionAccum::new(
        snip.snippet_telemetry_id,
        uri.clone(),
        snip.model.clone(),
        init_file_text.clone(),
        snip.grey_text.clone(),
        snip.finished_ts.clone()
    ))
}

pub fn on_file_text_changed(
    snippet_data_accumulator: &mut Vec<TeleCompletionAccum>,
    uri: &String,
    text: &String
) {
    let now = chrono::Local::now().timestamp();
    for comp in snippet_data_accumulator.iter_mut() {
        if !comp.uri.eq(uri) || comp.finished_ts != 0 {
            continue;
        }
        if comp.created_ts + 30 < now && comp.created_ts + 90 > now && comp.after_30s_remaining == -1. {
            comp.after_30s_remaining = utils::unchanged_percentage_approx(&comp.init_file_text, text, &comp.init_grey_text);
        }
        else if comp.created_ts + 90 < now && comp.created_ts + 180 > now && comp.after_90s_remaining == -1. {
            comp.after_90s_remaining = utils::unchanged_percentage_approx(&comp.init_file_text, text, &comp.init_grey_text);
        }
        else if comp.created_ts + 180 < now && comp.created_ts + 360 > now && comp.after_180s_remaining == -1. {
            comp.after_180s_remaining = utils::unchanged_percentage_approx(&comp.init_file_text, text, &comp.init_grey_text);
        }
        else if comp.created_ts + 360 < now && comp.after_360s_remaining == -1. {
            comp.after_360s_remaining = utils::unchanged_percentage_approx(&comp.init_file_text, text, &comp.init_grey_text);
            comp.finished_ts = now;
        }
    }
}


pub async fn compress_tele_completion_to_file(
    cx: Arc<ARwLock<global_context::GlobalContext>>,
) {
    let mut records = vec![];
    for rec in compress_into_counters(&cx.read().await.telemetry.read().unwrap().snippet_data_accumulators) {
        let json_dict = serde_json::to_value(rec).unwrap();
        records.push(json_dict);
    }
    match compress_tele_records_to_file(cx.clone(), records, "comp_counters".to_string(), "comp".to_string()).await {
        Ok(_) => {
            cx.write().await.telemetry.write().unwrap().snippet_data_accumulators.clear();
        },
        Err(_) => {}
    };
}


fn compress_into_counters(data: &Vec<TeleCompletionAccum>) -> Vec<TeleCompletionCounters> {
    let mut unique_combinations: HashMap<(String, String, bool), Vec<&TeleCompletionAccum>> = HashMap::new();

    for accum in data {
        let key = (accum.file_extension.clone(), accum.model.clone(), accum.multiline);
        unique_combinations.entry(key).or_default().push(accum);
    }

    let mut counters_vec: Vec<TeleCompletionCounters> = Vec::new();
    for (key, entries) in unique_combinations {
        let mut counters = TeleCompletionCounters::new(
            key.0.clone(),
            key.1.clone(),
            key.2
        );
        for entry in entries {
            if entry.finished_ts == 0 {
                continue;
            }
            update_counters(&mut counters, entry);
        }
        counters_vec.push(counters);
    }
    counters_vec
}

fn update_counters(counters: &mut TeleCompletionCounters, entry: &TeleCompletionAccum) {
    // Update counters based on entry values
    update_remaining_counters(entry.after_30s_remaining, &mut counters.after_30s_remaining_0, &mut counters.after_30s_remaining_0_50, &mut counters.after_30s_remaining_50_80, &mut counters.after_30s_remaining_80_100, &mut counters.after_30s_remaining_100);
    update_remaining_counters(entry.after_90s_remaining, &mut counters.after_90s_remaining_0, &mut counters.after_90s_remaining_0_50, &mut counters.after_90s_remaining_50_80, &mut counters.after_90s_remaining_80_100, &mut counters.after_90s_remaining_100);
    update_remaining_counters(entry.after_180s_remaining, &mut counters.after_180s_remaining_0, &mut counters.after_180s_remaining_0_50, &mut counters.after_180s_remaining_50_80, &mut counters.after_180s_remaining_80_100, &mut counters.after_180s_remaining_100);
    update_remaining_counters(entry.after_360s_remaining, &mut counters.after_360s_remaining_0, &mut counters.after_360s_remaining_0_50, &mut counters.after_360s_remaining_50_80, &mut counters.after_360s_remaining_80_100, &mut counters.after_360s_remaining_100);
}


fn update_remaining_counters(value: f64, counter_0: &mut i32, counter_0_50: &mut i32, counter_50_80: &mut i32, counter_80_100: &mut i32, counter_100: &mut i32) {
    if value == -1. { // default value
        return;
    }
    if value == 0. {
        *counter_0 += 1;
    } else if value <= 0.5 {
        *counter_0_50 += 1;
    } else if value <= 0.8 {
        *counter_50_80 += 1;
    } else if value < 1. {
        *counter_80_100 += 1;
    } else if value == 1. {
        *counter_100 += 1;
    } else {}
}


#[derive(Debug, Serialize, Deserialize, Clone, Default)]
struct TeleCompletionCounters {
    // This struct is for serialization of the finalized counters
    file_extension: String,
    model: String,
    multiline: bool,

    after_30s_remaining_0: i32,
    after_30s_remaining_0_50: i32,
    after_30s_remaining_50_80: i32,
    after_30s_remaining_80_100: i32,
    after_30s_remaining_100: i32,

    after_90s_remaining_0: i32,
    after_90s_remaining_0_50: i32,
    after_90s_remaining_50_80: i32,
    after_90s_remaining_80_100: i32,
    after_90s_remaining_100: i32,

    after_180s_remaining_0: i32,
    after_180s_remaining_0_50: i32,
    after_180s_remaining_50_80: i32,
    after_180s_remaining_80_100: i32,
    after_180s_remaining_100: i32,

    after_360s_remaining_0: i32,
    after_360s_remaining_0_50: i32,
    after_360s_remaining_50_80: i32,
    after_360s_remaining_80_100: i32,
    after_360s_remaining_100: i32,
}

impl TeleCompletionCounters {
    fn new(
        file_extension: String, model: String, multiline: bool
    ) -> Self {
        Self {
            file_extension,
            model,
            multiline,

            after_30s_remaining_0: 0,
            after_30s_remaining_0_50: 0,
            after_30s_remaining_50_80: 0,
            after_30s_remaining_80_100: 0,
            after_30s_remaining_100: 0,

            after_90s_remaining_0: 0,
            after_90s_remaining_0_50: 0,
            after_90s_remaining_50_80: 0,
            after_90s_remaining_80_100: 0,
            after_90s_remaining_100: 0,

            after_180s_remaining_0: 0,
            after_180s_remaining_0_50: 0,
            after_180s_remaining_50_80: 0,
            after_180s_remaining_80_100: 0,
            after_180s_remaining_100: 0,

            after_360s_remaining_0: 0,
            after_360s_remaining_0_50: 0,
            after_360s_remaining_50_80: 0,
            after_360s_remaining_80_100: 0,
            after_360s_remaining_100: 0,
        }
    }
}<|MERGE_RESOLUTION|>--- conflicted
+++ resolved
@@ -1,12 +1,6 @@
-<<<<<<< HEAD
 use serde::{Deserialize, Serialize};
-use std::sync::Arc;
-=======
->>>>>>> 99492e66
 use std::collections::HashMap;
 use std::sync::Arc;
-
-use serde::{Deserialize, Serialize};
 use tokio::sync::RwLock as ARwLock;
 
 use crate::global_context;
@@ -14,12 +8,8 @@
 use crate::telemetry::utils;
 use crate::telemetry::utils::compress_tele_records_to_file;
 
-<<<<<<< HEAD
 
 pub fn create_data_accumulator_for_accepted_snippet(
-=======
-pub fn create_data_accumulator_for_finished_snippet(
->>>>>>> 99492e66
     snippet_data_accumulator: &mut Vec<TeleCompletionAccum>,
     uri: &String,
     snip: &SnippetTracker
