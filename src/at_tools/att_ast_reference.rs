--- conflicted
+++ resolved
@@ -52,29 +52,6 @@
             (ccx_locked.global_context.clone(), ccx_locked.top_n)
         };
 
-<<<<<<< HEAD
-        let (mut messages, tool_message) = if found_by_fuzzy_search {
-            let messages = results2message(&res)
-                .await
-                .into_iter()
-                .map(|x| ContextEnum::ContextFile(x))
-                .take(1)
-                .collect::<Vec<ContextEnum>>();
-            let found_path = res.search_results[0].symbol_declaration.symbol_path.clone();
-            let other_names = res.search_results
-                .iter()
-                .skip(1)
-                .map(|r| r.symbol_declaration.symbol_path.clone())
-                .sorted()
-                .unique()
-                .collect::<Vec<String>>();
-            let mut tool_message = format!(
-                "References to `{symbol}` haven't found by exact name, but found the close result `{found_path}`. \
-                You can call again with one of these other names:\n"
-            ).to_string();
-            for x in other_names.into_iter() {
-                tool_message.push_str(&format!("`{}`\n", x));
-=======
         let ast_mb = gcx.read().await.ast_module.clone();
         let ast = ast_mb.ok_or_else(|| "AST support is turned off".to_string())?;
         let res: AstReferencesSearchResult = ast.read().await.search_references(symbol.clone()).await?;
@@ -133,24 +110,14 @@
                     .into_iter().map(|x| ContextEnum::ContextFile(x))
                     .collect::<Vec<ContextEnum>>();
                 (messages, tool_message)
->>>>>>> 9732c2d3
             }
         } else {
-<<<<<<< HEAD
-            let messages = results2message(&res)
-                .await
-                .into_iter().map(|x| ContextEnum::ContextFile(x))
-                .collect::<Vec<ContextEnum>>();
-            let mut tool_message = format!("References to `{}` found at:\n", symbol).to_string();
-            for r in res.search_results.iter() {
-=======
             corrections = true;
             let mut tool_message = format!(
                 "No definition with name `{}` found in the workspace.\nThere are definitions with similar names though:\n",
                 symbol
             ).to_string();
             for r in res.declaration_fuzzy_matches.iter().take(20) {
->>>>>>> 9732c2d3
                 let file_path_str = r.symbol_declaration.file_path.to_string_lossy();
                 let decl_range = &r.symbol_declaration.full_range;
                 tool_message.push_str(&format!(
