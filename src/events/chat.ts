import {
  ChatMessages,
  ChatResponse,
  // CapsResponse,
  // isCapsResponse,
  // CommandCompletionResponse,
  ChatContextFileMessage,
  // SystemPrompts,
  // isSystemPrompts,
  ToolCommand,
  DiffChunk,
  // DiffAppliedStateResponse,
} from "../services/refact";

export enum EVENT_NAMES_FROM_CHAT {
  SAVE_CHAT = "save_chat_to_history",
  ASK_QUESTION = "chat_question",
  // REQUEST_CAPS = "chat_request_caps",
  STOP_STREAMING = "chat_stop_streaming",
  BACK_FROM_CHAT = "chat_back_from_chat",
  OPEN_IN_CHAT_IN_TAB = "open_chat_in_new_tab",
  SEND_TO_SIDE_BAR = "chat_send_to_sidebar",
  READY = "chat_ready",
  NEW_FILE = "chat_create_new_file",
  PASTE_DIFF = "chat_paste_diff",
  // REQUEST_AT_COMMAND_COMPLETION = "chat_request_at_command_completion",
  // REQUEST_PREVIEW_FILES = "chat_request_preview_files",
  // REQUEST_PROMPTS = "chat_request_prompts",
  TAKE_NOTES = "chat_take_notes",
<<<<<<< HEAD
  // REQUEST_TOOLS = "chat_request_has_tool_check",
=======
  REQUEST_TOOLS = "chat_request_has_tool_check",
  REQUEST_DIFF_APPLIED_CHUNKS = "request_diff_applied_chunks",
  REQUEST_DIFF_OPPERATION = "request_diff_operation",
>>>>>>> 571d8c1f
  OPEN_SETTINGS = "chat_open_settings",
  OPEN_HOT_KEYS = "chat_open_hot_keys",
}

export enum EVENT_NAMES_TO_CHAT {
  CLEAR_ERROR = "chat_clear_error",
  RESTORE_CHAT = "restore_chat_from_history",
  CHAT_RESPONSE = "chat_response",
  BACKUP_MESSAGES = "back_up_messages",
  DONE_STREAMING = "chat_done_streaming",
  ERROR_STREAMING = "chat_error_streaming",
  NEW_CHAT = "create_new_chat",
  // RECEIVE_CAPS = "receive_caps",
  // RECEIVE_CAPS_ERROR = "receive_caps_error",
  SET_CHAT_MODEL = "chat_set_chat_model",
  SET_DISABLE_CHAT = "set_disable_chat",
  ACTIVE_FILE_INFO = "chat_active_file_info",
  TOGGLE_ACTIVE_FILE = "chat_toggle_active_file",
  RECEIVE_AT_COMMAND_COMPLETION = "chat_receive_at_command_completion",
  RECEIVE_AT_COMMAND_PREVIEW = "chat_receive_at_command_preview",
  SET_SELECTED_AT_COMMAND = "chat_set_selected_command",
  SET_LAST_MODEL_USED = "chat_set_last_model_used",
  SET_SELECTED_SNIPPET = "chat_set_selected_snippet",
  REMOVE_PREVIEW_FILE_BY_NAME = "chat_remove_file_from_preview",
  SET_PREVIOUS_MESSAGES_LENGTH = "chat_set_previous_messages_length",
  RECEIVE_TOKEN_COUNT = "chat_set_tokens",
  // RECEIVE_PROMPTS = "chat_receive_prompts",
  // RECEIVE_PROMPTS_ERROR = "chat_receive_prompts_error",
  SET_SELECTED_SYSTEM_PROMPT = "chat_set_selected_system_prompt",
  SET_TAKE_NOTES = "chat_set_take_notes",
  // RECEIVE_TOOLS = "chat_receive_tools_chat",
  SET_USE_TOOLS = "chat_set_use_tools",
  SET_ENABLE_SEND = "chat_set_enable_send",
  RECIEVE_DIFF_APPLIED_CHUNKS = "chat_recieve_diff_applied_chunks",
  RECIEVE_DIFF_APPLIED_CHUNKS_ERROR = "chat_recieve_diff_applied_chunks_error",
  RECIEVE_DIFF_OPPERATION_RESULT = "chat-recieve_diff_operation_result",
  RECIEVE_DIFF_OPPERATION_ERROR = "chat-recieve_diff_operation_error",
}

export type ChatThread = {
  id: string;
  messages: ChatMessages;
  title?: string;
  model: string;
  attach_file?: boolean;
  createdAt?: string;
  lastUpdated?: string;
};

export type Snippet = {
  language: string;
  code: string;
  path: string;
  basename: string;
};
export interface BaseAction {
  type: EVENT_NAMES_FROM_CHAT | EVENT_NAMES_TO_CHAT;
  payload?: { id: string; [key: string]: unknown };
}

export function isBaseAction(action: unknown): action is BaseAction {
  if (!action) return false;
  if (typeof action !== "object") return false;
  if (!("type" in action)) return false;
  if (typeof action.type !== "string") return false;
  const ALL_EVENT_NAMES: Record<string, string> = {
    ...EVENT_NAMES_FROM_CHAT,
    ...EVENT_NAMES_TO_CHAT,
  };
  return Object.values(ALL_EVENT_NAMES).includes(action.type);
}

export interface ActionFromChat extends BaseAction {
  type: EVENT_NAMES_FROM_CHAT;
}

export interface ReadyMessage extends ActionFromChat {
  type: EVENT_NAMES_FROM_CHAT.READY;
  payload: { id: string };
}

export function isReadyMessage(action: unknown): action is ReadyMessage {
  if (!isActionFromChat(action)) return false;
  return action.type === EVENT_NAMES_FROM_CHAT.READY;
}

export function isActionFromChat(action: unknown): action is ActionFromChat {
  if (!action) return false;
  if (typeof action !== "object") return false;
  if (!("type" in action)) return false;
  if (typeof action.type !== "string") return false;
  const ALL_EVENT_NAMES: Record<string, string> = { ...EVENT_NAMES_FROM_CHAT };
  return Object.values(ALL_EVENT_NAMES).includes(action.type);
}

// export interface RequestPrompts extends ActionFromChat {
//   type: EVENT_NAMES_FROM_CHAT.REQUEST_PROMPTS;
//   payload: { id: string };
// }

// export function isRequestPrompts(action: unknown): action is RequestPrompts {
//   if (!isActionFromChat(action)) return false;
//   return action.type === EVENT_NAMES_FROM_CHAT.REQUEST_PROMPTS;
// }

// export interface RequestAtCommandCompletion extends ActionFromChat {
//   type: EVENT_NAMES_FROM_CHAT.REQUEST_AT_COMMAND_COMPLETION;
//   payload: {
//     id: string;
//     query: string;
//     cursor: number;
//     number: number;
//   };
// }

// export function isRequestAtCommandCompletion(
//   action: unknown,
// ): action is RequestAtCommandCompletion {
//   if (!isActionFromChat(action)) return false;
//   return action.type === EVENT_NAMES_FROM_CHAT.REQUEST_AT_COMMAND_COMPLETION;
// }

// export interface RequestPreviewFiles extends ActionFromChat {
//   type: EVENT_NAMES_FROM_CHAT.REQUEST_PREVIEW_FILES;
//   payload: {
//     id: string;
//     query: string;
//   };
// }

// export function isRequestPreviewFiles(
//   action: unknown,
// ): action is RequestPreviewFiles {
//   if (!isActionFromChat(action)) return false;
//   return action.type === EVENT_NAMES_FROM_CHAT.REQUEST_PREVIEW_FILES;
// }

export interface NewFileFromChat extends ActionFromChat {
  type: EVENT_NAMES_FROM_CHAT.NEW_FILE;
  payload: {
    id: string;
    content: string;
  };
}

export function isNewFileFromChat(action: unknown): action is NewFileFromChat {
  if (!isActionFromChat(action)) return false;
  return action.type === EVENT_NAMES_FROM_CHAT.NEW_FILE;
}

export interface PasteDiffFromChat extends ActionFromChat {
  type: EVENT_NAMES_FROM_CHAT.PASTE_DIFF;
  payload: { id: string; content: string };
}

export function isPasteDiffFromChat(
  action: unknown,
): action is PasteDiffFromChat {
  if (!isActionFromChat(action)) return false;
  return action.type === EVENT_NAMES_FROM_CHAT.PASTE_DIFF;
}

export interface QuestionFromChat extends ActionFromChat {
  type: EVENT_NAMES_FROM_CHAT.ASK_QUESTION;
  payload: ChatThread & { tools: ToolCommand[] | null };
}

export function isQuestionFromChat(
  action: unknown,
): action is QuestionFromChat {
  if (!isAction(action)) return false;
  return action.type === EVENT_NAMES_FROM_CHAT.ASK_QUESTION;
}

export interface SaveChatFromChat extends ActionFromChat {
  type: EVENT_NAMES_FROM_CHAT.SAVE_CHAT;
  payload: ChatThread;
}

export function isSaveChatFromChat(
  action: unknown,
): action is SaveChatFromChat {
  if (!isAction(action)) return false;
  return action.type === EVENT_NAMES_FROM_CHAT.SAVE_CHAT;
}

// export interface RequestCapsFromChat extends ActionFromChat {
//   type: EVENT_NAMES_FROM_CHAT.REQUEST_CAPS;
//   payload: { id: string };
// }

// export function isRequestCapsFromChat(
//   action: unknown,
// ): action is RequestCapsFromChat {
//   if (!isActionFromChat(action)) return false;
//   return action.type === EVENT_NAMES_FROM_CHAT.REQUEST_CAPS;
// }

export interface StopStreamingFromChat extends ActionFromChat {
  type: EVENT_NAMES_FROM_CHAT.STOP_STREAMING;
  payload: { id: string };
}

export function isStopStreamingFromChat(
  action: unknown,
): action is StopStreamingFromChat {
  if (!isActionFromChat(action)) return false;
  return action.type === EVENT_NAMES_FROM_CHAT.STOP_STREAMING;
}

export interface TakeNotesFromChat extends ActionFromChat {
  type: EVENT_NAMES_FROM_CHAT.TAKE_NOTES;
  payload: ChatThread;
}

export function isTakeNotesFromChat(
  action: unknown,
): action is TakeNotesFromChat {
  if (!isActionFromChat(action)) return false;
  return action.type === EVENT_NAMES_FROM_CHAT.TAKE_NOTES;
}

// export interface RequestTools extends ActionFromChat {
//   type: EVENT_NAMES_FROM_CHAT.REQUEST_TOOLS;
//   payload: { id: string };
// }

// export function isRequestTools(action: unknown): action is RequestTools {
//   if (!isActionFromChat(action)) return false;
//   return action.type === EVENT_NAMES_FROM_CHAT.REQUEST_TOOLS;
// }

export interface RequestDiffAppliedChunks extends ActionFromChat {
  type: EVENT_NAMES_FROM_CHAT.REQUEST_DIFF_APPLIED_CHUNKS;
  payload: { id: string; diff_id: string; chunks: DiffChunk[] };
}

export function isRequestDiffAppliedChunks(
  action: unknown,
): action is RequestDiffAppliedChunks {
  if (!isActionFromChat(action)) return false;
  return action.type === EVENT_NAMES_FROM_CHAT.REQUEST_DIFF_APPLIED_CHUNKS;
}
export interface OpenSettings extends ActionFromChat {
  type: EVENT_NAMES_FROM_CHAT.OPEN_SETTINGS;
  payload: { id: string };
}

export function isOpenSettings(action: unknown): action is OpenSettings {
  if (!isActionFromChat(action)) return false;
  return action.type === EVENT_NAMES_FROM_CHAT.OPEN_SETTINGS;
}

export interface OpenHotKeys extends ActionFromChat {
  type: EVENT_NAMES_FROM_CHAT.OPEN_HOT_KEYS;
  payload: { id: string };
}

export function isOpenHotKeys(action: unknown): action is OpenHotKeys {
  if (!isActionFromChat(action)) return false;
  return action.type === EVENT_NAMES_FROM_CHAT.OPEN_HOT_KEYS;
}

export interface ActionToChat extends BaseAction {
  type: EVENT_NAMES_TO_CHAT;
}

export function isActionToChat(action: unknown): action is ActionToChat {
  if (!action) return false;
  if (typeof action !== "object") return false;
  if (!("type" in action)) return false;
  if (typeof action.type !== "string") return false;
  const EVENT_NAMES: Record<string, string> = { ...EVENT_NAMES_TO_CHAT };
  return Object.values(EVENT_NAMES).includes(action.type);
}

export interface SetSelectedSystemPrompt extends ActionToChat {
  type: EVENT_NAMES_TO_CHAT.SET_SELECTED_SYSTEM_PROMPT;
  payload: { id: string; prompt: string };
}

export function isSetSelectedSystemPrompt(
  action: unknown,
): action is SetSelectedSystemPrompt {
  if (!isActionToChat(action)) return false;
  return action.type === EVENT_NAMES_TO_CHAT.SET_SELECTED_SYSTEM_PROMPT;
}

// export interface ReceivePrompts extends ActionToChat {
//   type: EVENT_NAMES_TO_CHAT.RECEIVE_PROMPTS;
//   payload: { id: string; prompts: SystemPrompts };
// }

// export function isReceivePrompts(action: unknown): action is ReceivePrompts {
//   if (!isActionToChat(action)) return false;
//   if (action.type !== EVENT_NAMES_TO_CHAT.RECEIVE_PROMPTS) return false;
//   if (!("payload" in action)) return false;
//   if (typeof action.payload !== "object") return false;
//   if (!("prompts" in action.payload)) return false;
//   return isSystemPrompts(action.payload.prompts);
// }

// export interface ReceivePromptsError extends ActionToChat {
//   type: EVENT_NAMES_TO_CHAT.RECEIVE_PROMPTS_ERROR;
//   payload: { id: string; error: string };
// }

// export function isReceivePromptsError(
//   action: unknown,
// ): action is ReceivePromptsError {
//   if (!isActionToChat(action)) return false;
//   if (action.type !== EVENT_NAMES_TO_CHAT.RECEIVE_PROMPTS_ERROR) return false;
//   if (!("payload" in action)) return false;
//   if (typeof action.payload !== "object") return false;
//   if (!("id" in action.payload)) return false;
//   if (typeof action.payload.id !== "string") return false;
//   if (!("error" in action.payload)) return false;
//   if (typeof action.payload.error !== "string") return false;
//   return true;
// }

// export interface ReceiveAtCommandCompletion extends ActionToChat {
//   type: EVENT_NAMES_TO_CHAT.RECEIVE_AT_COMMAND_COMPLETION;
//   payload: { id: string } & CommandCompletionResponse;
// }

// export function isReceiveAtCommandCompletion(
//   action: unknown,
// ): action is ReceiveAtCommandCompletion {
//   if (!isActionToChat(action)) return false;
//   return action.type === EVENT_NAMES_TO_CHAT.RECEIVE_AT_COMMAND_COMPLETION;
// }

export interface ReceiveAtCommandPreview extends ActionToChat {
  type: EVENT_NAMES_TO_CHAT.RECEIVE_AT_COMMAND_PREVIEW;
  payload: { id: string; preview: ChatContextFileMessage[] };
}

export function isReceiveAtCommandPreview(
  action: unknown,
): action is ReceiveAtCommandPreview {
  if (!isActionToChat(action)) return false;
  return action.type === EVENT_NAMES_TO_CHAT.RECEIVE_AT_COMMAND_PREVIEW;
}

export interface SetSelectedAtCommand extends ActionToChat {
  type: EVENT_NAMES_TO_CHAT.SET_SELECTED_AT_COMMAND;
  payload: { id: string; command: string };
}

export function isSetSelectedAtCommand(
  action: unknown,
): action is SetSelectedAtCommand {
  if (!isActionToChat(action)) return false;
  return action.type === EVENT_NAMES_TO_CHAT.SET_SELECTED_AT_COMMAND;
}

export interface ToggleActiveFile extends ActionToChat {
  type: EVENT_NAMES_TO_CHAT.TOGGLE_ACTIVE_FILE;
  payload: { id: string; attach_file: boolean };
}

export function isToggleActiveFile(
  action: unknown,
): action is ToggleActiveFile {
  if (!isActionToChat(action)) return false;
  return action.type === EVENT_NAMES_TO_CHAT.TOGGLE_ACTIVE_FILE;
}

export type FileInfo = {
  name: string;
  line1: number | null;
  line2: number | null;
  can_paste: boolean;
  attach: boolean;
  path: string;
  content?: string;
  usefulness?: number;
  cursor: number | null;
};

export interface ActiveFileInfo extends ActionToChat {
  type: EVENT_NAMES_TO_CHAT.ACTIVE_FILE_INFO;
  payload: {
    id: string;
    file: Partial<FileInfo>;
  };
}

export function isActiveFileInfo(action: unknown): action is ActiveFileInfo {
  if (!isActionToChat(action)) return false;
  return action.type === EVENT_NAMES_TO_CHAT.ACTIVE_FILE_INFO;
}

export interface SetChatDisable extends ActionToChat {
  type: EVENT_NAMES_TO_CHAT.SET_DISABLE_CHAT;
  payload: { id: string; disable: boolean };
}

export function isSetDisableChat(action: unknown): action is SetChatDisable {
  if (!isActionToChat(action)) return false;
  return action.type === EVENT_NAMES_TO_CHAT.SET_DISABLE_CHAT;
}
export interface SetChatModel extends ActionToChat {
  type: EVENT_NAMES_TO_CHAT.SET_CHAT_MODEL;
  payload: {
    id: string;
    model: string;
  };
}

export function isSetChatModel(action: unknown): action is SetChatModel {
  if (!isActionToChat(action)) return false;
  return action.type === EVENT_NAMES_TO_CHAT.SET_CHAT_MODEL;
}
export interface ResponseToChat extends ActionToChat {
  type: EVENT_NAMES_TO_CHAT.CHAT_RESPONSE;
  payload: ChatResponse;
}

export function isResponseToChat(action: unknown): action is ResponseToChat {
  if (!isActionToChat(action)) return false;
  return action.type === EVENT_NAMES_TO_CHAT.CHAT_RESPONSE;
}

export interface BackUpMessages extends ActionToChat {
  type: EVENT_NAMES_TO_CHAT.BACKUP_MESSAGES;
  payload: {
    id: string;
    messages: ChatMessages;
  };
}

export function isBackupMessages(action: unknown): action is BackUpMessages {
  if (!isActionToChat(action)) return false;
  return action.type === EVENT_NAMES_TO_CHAT.BACKUP_MESSAGES;
}

export interface RestoreChat extends ActionToChat {
  type: EVENT_NAMES_TO_CHAT.RESTORE_CHAT;
  payload: {
    id: string;
    chat: ChatThread & {
      messages: ChatThread["messages"] | ([string, string] | null)[];
    };
    snippet?: Snippet;
  };
}

export function isRestoreChat(action: unknown): action is RestoreChat {
  if (!isActionToChat(action)) return false;
  return action.type === EVENT_NAMES_TO_CHAT.RESTORE_CHAT;
}

export interface CreateNewChatThread extends ActionToChat {
  type: EVENT_NAMES_TO_CHAT.NEW_CHAT;
  payload?: { id: string; snippet?: Snippet };
}

export function isCreateNewChat(
  action: unknown,
): action is CreateNewChatThread {
  if (!isActionToChat(action)) return false;
  return action.type === EVENT_NAMES_TO_CHAT.NEW_CHAT;
}

export interface ChatDoneStreaming extends ActionToChat {
  type: EVENT_NAMES_TO_CHAT.DONE_STREAMING;
  payload: { id: string };
}

export function isChatDoneStreaming(
  action: unknown,
): action is ChatDoneStreaming {
  if (!isActionToChat(action)) return false;
  return action.type === EVENT_NAMES_TO_CHAT.DONE_STREAMING;
}

export interface ChatErrorStreaming extends ActionToChat {
  type: EVENT_NAMES_TO_CHAT.ERROR_STREAMING;
  payload: {
    id: string;
    message: string;
  };
}

export function isChatErrorStreaming(
  action: unknown,
): action is ChatErrorStreaming {
  if (!isActionToChat(action)) return false;
  if (action.type !== EVENT_NAMES_TO_CHAT.ERROR_STREAMING) return false;
  if (!("payload" in action)) return false;
  if (typeof action.payload !== "object") return false;
  if (!("id" in action.payload)) return false;
  if (typeof action.payload.id !== "string") return false;
  if (!("message" in action.payload)) return false;
  if (typeof action.payload.message !== "string") return false;
  return true;
}

export interface ChatClearError extends ActionToChat {
  type: EVENT_NAMES_TO_CHAT.CLEAR_ERROR;
}

export function isChatClearError(action: unknown): action is ChatClearError {
  if (!isActionToChat(action)) return false;
  return action.type === EVENT_NAMES_TO_CHAT.CLEAR_ERROR;
}

// export interface ChatReceiveCaps extends ActionToChat {
//   type: EVENT_NAMES_TO_CHAT.RECEIVE_CAPS;
//   payload: {
//     id: string;
//     caps: CapsResponse;
//   };
// }

// export function isChatReceiveCaps(action: unknown): action is ChatReceiveCaps {
//   if (!isActionToChat(action)) return false;
//   if (!("payload" in action)) return false;
//   if (typeof action.payload !== "object") return false;
//   if (!("caps" in action.payload)) return false;
//   if (!isCapsResponse(action.payload.caps)) return false;
//   return action.type === EVENT_NAMES_TO_CHAT.RECEIVE_CAPS;
// }

// export interface ChatReceiveCapsError extends ActionToChat {
//   type: EVENT_NAMES_TO_CHAT.RECEIVE_CAPS_ERROR;
//   payload: {
//     id: string;
//     message: string;
//   };
// }

// export function isChatReceiveCapsError(
//   action: unknown,
// ): action is ChatReceiveCapsError {
//   if (!isActionToChat(action)) return false;
//   return action.type === EVENT_NAMES_TO_CHAT.RECEIVE_CAPS_ERROR;
// }

export type Actions = ActionToChat | ActionFromChat;

export function isAction(action: unknown): action is Actions {
  return isActionFromChat(action) || isActionToChat(action);
}

export interface ChatSetLastModelUsed extends ActionToChat {
  type: EVENT_NAMES_TO_CHAT.SET_LAST_MODEL_USED;
  payload: { id: string; model: string };
}

export function isChatSetLastModelUsed(
  action: unknown,
): action is ChatSetLastModelUsed {
  if (!isActionToChat(action)) return false;
  return action.type === EVENT_NAMES_TO_CHAT.SET_LAST_MODEL_USED;
}

export interface ChatSetSelectedSnippet extends ActionToChat {
  type: EVENT_NAMES_TO_CHAT.SET_SELECTED_SNIPPET;
  payload: { id: string; snippet: Snippet };
}

export function isSetSelectedSnippet(
  action: unknown,
): action is ChatSetSelectedSnippet {
  if (!isActionToChat(action)) return false;
  return action.type === EVENT_NAMES_TO_CHAT.SET_SELECTED_SNIPPET;
}

export interface RemovePreviewFileByName extends ActionToChat {
  type: EVENT_NAMES_TO_CHAT.REMOVE_PREVIEW_FILE_BY_NAME;
  payload: { id: string; name: string };
}

export function isRemovePreviewFileByName(
  action: unknown,
): action is RemovePreviewFileByName {
  return (
    isActionToChat(action) &&
    action.type === EVENT_NAMES_TO_CHAT.REMOVE_PREVIEW_FILE_BY_NAME
  );
}

export interface setPreviousMessagesLength extends ActionToChat {
  type: EVENT_NAMES_TO_CHAT.SET_PREVIOUS_MESSAGES_LENGTH;
  payload: { id: string; message_length: number };
}

export function isSetPreviousMessagesLength(
  action: unknown,
): action is setPreviousMessagesLength {
  if (!isActionToChat(action)) return false;
  return action.type === EVENT_NAMES_TO_CHAT.SET_PREVIOUS_MESSAGES_LENGTH;
}

export interface ReceiveTokenCount extends ActionToChat {
  type: EVENT_NAMES_TO_CHAT.RECEIVE_TOKEN_COUNT;
  payload: { id: string; tokens: number | null };
}

export function isReceiveTokenCount(
  action: unknown,
): action is ReceiveTokenCount {
  if (!isActionToChat(action)) return false;
  return action.type === EVENT_NAMES_TO_CHAT.RECEIVE_TOKEN_COUNT;
}

export interface SetTakeNotes extends ActionToChat {
  type: EVENT_NAMES_TO_CHAT.SET_TAKE_NOTES;
  payload: {
    id: string;
    take_notes: boolean;
  };
}

export function isSetTakeNotes(action: unknown): action is SetTakeNotes {
  if (!isActionToChat(action)) return false;
  return action.type === EVENT_NAMES_TO_CHAT.SET_TAKE_NOTES;
}

// export interface RecieveTools extends ActionToChat {
//   type: EVENT_NAMES_TO_CHAT.RECEIVE_TOOLS;
//   payload: { id: string; tools: ToolCommand[] };
// }

// export function isRecieveTools(action: unknown): action is RecieveTools {
//   if (!isActionToChat(action)) return false;
//   return action.type === EVENT_NAMES_TO_CHAT.RECEIVE_TOOLS;
// }

export interface SetUseTools extends ActionToChat {
  type: EVENT_NAMES_TO_CHAT.SET_USE_TOOLS;
  payload: { id: string; use_tools: boolean };
}

export function isSetUseTools(action: unknown): action is SetUseTools {
  if (!isActionToChat(action)) return false;
  return action.type === EVENT_NAMES_TO_CHAT.SET_USE_TOOLS;
}

export interface SetEnableSend extends ActionToChat {
  type: EVENT_NAMES_TO_CHAT.SET_ENABLE_SEND;
  payload: { id: string; enable_send: boolean };
}

export function isSetEnableSend(action: unknown): action is SetEnableSend {
  if (!isActionToChat(action)) return false;
  return action.type === EVENT_NAMES_TO_CHAT.SET_ENABLE_SEND;
}

/**
 *   RECIEVE_DIFF_APPLIED_CHUCKS = "chat_recieve_diff_applied_chunks",
  RECIEVE_DIFF_APPLIED_CHUCKS_ERROR = "chat_recieve_diff_applied_chunks_error",
 */

export interface RecieveDiffAppliedChunks extends ActionToChat {
  type: EVENT_NAMES_TO_CHAT.RECIEVE_DIFF_APPLIED_CHUNKS;
  payload: {
    id: string;
    diff_id: string;
    applied_chunks: boolean[];
    can_apply: boolean[];
  };
}

export function isRecieveDiffAppliedChunks(
  action: unknown,
): action is RecieveDiffAppliedChunks {
  if (!isActionToChat(action)) return false;
  return action.type === EVENT_NAMES_TO_CHAT.RECIEVE_DIFF_APPLIED_CHUNKS;
}

export interface RecieveDiffAppliedChunksError extends ActionToChat {
  type: EVENT_NAMES_TO_CHAT.RECIEVE_DIFF_APPLIED_CHUNKS_ERROR;
  payload: { id: string; diff_id: string; reason: string };
}

export function isRecieveDiffAppliedChunksError(
  action: unknown,
): action is RecieveDiffAppliedChunksError {
  if (!isActionToChat(action)) return false;
  return action.type === EVENT_NAMES_TO_CHAT.RECIEVE_DIFF_APPLIED_CHUNKS_ERROR;
}

export interface RequestDiffOpperation extends ActionFromChat {
  type: EVENT_NAMES_FROM_CHAT.REQUEST_DIFF_OPPERATION;
  payload: {
    id: string;
    diff_id: string;
    chunks: DiffChunk[];
    toApply: boolean[];
  };
}

// TODO: set fetching to true;
export function isRequestDiffOpperation(
  action: unknown,
): action is RequestDiffOpperation {
  if (!isActionFromChat(action)) return false;
  return action.type === EVENT_NAMES_FROM_CHAT.REQUEST_DIFF_OPPERATION;
}

export interface RecieveDiffOpperationResult extends ActionToChat {
  type: EVENT_NAMES_TO_CHAT.RECIEVE_DIFF_OPPERATION_RESULT;
  payload: {
    id: string;
    diff_id?: string;
    state: (0 | 1 | 2)[];
    fuzzy_results: {
      chunk_id: number;
      fuzzy_n_used: number;
    }[];
  };
}

export function isRecieveDiffOpperationResult(
  action: unknown,
): action is RecieveDiffOpperationResult {
  if (!isActionToChat(action)) return false;
  return action.type === EVENT_NAMES_TO_CHAT.RECIEVE_DIFF_OPPERATION_RESULT;
}

export interface RecieveDiffOpperationError extends ActionToChat {
  type: EVENT_NAMES_TO_CHAT.RECIEVE_DIFF_OPPERATION_ERROR;
  payload: { id: string; diff_id: string; reason: string };
}

export function isRecieveDiffOpperationError(
  action: unknown,
): action is RecieveDiffOpperationError {
  if (!isActionToChat(action)) return false;
  return action.type === EVENT_NAMES_TO_CHAT.RECIEVE_DIFF_OPPERATION_ERROR;
}<|MERGE_RESOLUTION|>--- conflicted
+++ resolved
@@ -27,13 +27,10 @@
   // REQUEST_PREVIEW_FILES = "chat_request_preview_files",
   // REQUEST_PROMPTS = "chat_request_prompts",
   TAKE_NOTES = "chat_take_notes",
-<<<<<<< HEAD
   // REQUEST_TOOLS = "chat_request_has_tool_check",
-=======
   REQUEST_TOOLS = "chat_request_has_tool_check",
   REQUEST_DIFF_APPLIED_CHUNKS = "request_diff_applied_chunks",
   REQUEST_DIFF_OPPERATION = "request_diff_operation",
->>>>>>> 571d8c1f
   OPEN_SETTINGS = "chat_open_settings",
   OPEN_HOT_KEYS = "chat_open_hot_keys",
 }
