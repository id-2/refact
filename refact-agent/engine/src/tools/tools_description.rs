--- conflicted
+++ resolved
@@ -434,15 +434,9 @@
         description: "Search keys for the knowledge database. Write combined elements from all fields (tools, project components, objectives, and language/framework). This field is used for vector similarity search."
     parameters_required:
       - "search_key"
-<<<<<<< HEAD
-
-  - name: "regex_search"
-    description: "Search for exact text patterns in files using regular expressions (pattern matching)"
-=======
-      
+
   - name: "search_pattern"
     description: "Search for files and folders whose names or paths match the given regular expression patterns, and also search for text matches inside files using the same patterns. Reports both path matches and text matches in separate sections."
->>>>>>> 7b36a827
     parameters:
       - name: "patterns"
         type: "string"
