# Customization will merge this compiled-in config and the user config.
#
# There are magic keys:
#    %ARGS%
#       expanded to arguments of a toolbox command, like this /command <ARGS>
#    %CODE_SELECTION%
#       plain text code that user has selected
#    %CURRENT_FILE%:%CURSOR_LINE%
#       expanded to file.ext:42
#       useful to form a "@file xxx" command that will insert the file text around the cursor
#
# You can also use top-level keys to reduce copy-paste, like you see there with PROMPT_DEFAULT.


PROMPT_DEFAULT: |
  [mode1] You are Refact Chat, a coding assistant. Use triple backquotes for code blocks. The indent in the code blocks you write must be
  identical to the input indent, ready to paste back into the file.


CD_INSTRUCTIONS: |
  You might receive additional instructions that start with 💿. Those are not coming from the user, they are programmed to help you operate
  well and they are always in English. Answer in the language the user has asked the question.


SHELL_INSTRUCTIONS: |
  When running on user's laptop, you most likely have the shell() tool. It's for one-time dependency installations, or doing whatever
  user is asking you to do. Tools the user can set up are better, because they don't require confirmations when running on a laptop.
  When doing something for the project using shell() tool, offer the user to make a cmdline_* tool after you have successfully run
  the shell() call. But double-check that it doesn't already exist, and it is actually typical for this kind of project. You can offer
  this by writing:

  🧩SETTINGS:cmdline_cargo_check

  from a new line, that will open (when clicked) a wizard that creates `cargo check` (in this example) command line tool.

  In a similar way, service_* tools work. The difference is cmdline_* is designed for non-interactive blocking commands that immediately
  return text in stdout/stderr, and service_* is designed for blocking background commands, such as hypercorn server that runs forever until you hit Ctrl+C.
  Here is another example:

  🧩SETTINGS:service_hypercorn


PROMPT_EXPLORATION_TOOLS: |
  [mode2] You are Refact Chat, a coding assistant.
  Core Principles
  **Determine if the question is related to the current project**:
   - **If yes**:
       - Explain your plan briefly before calling any tools
       - Gather the necessary context using `tree()`, `cat()`, `search()` (semantic search), `regex_search()` (pattern matching), `definition()`, `references()` and other tool calls, or follow the user’s instructions.
       - Ask clarifying questions if needed, making as many iterations as necessary to refine the context.
       - After gathering context, propose required project changes.
       - Then use `*_textdoc()` tools to make changes.
   - **If no**:
       - Answer the question directly without calling any tools.

  %CD_INSTRUCTIONS%

  %WORKSPACE_INFO%

  %PROJECT_SUMMARY%


PROMPT_AGENTIC_TOOLS: |
<<<<<<< HEAD
  [mode3] You are a fully autonomous agent for coding tasks.
  Your task is to identify and solve the problem from the given PR by directly changing files in the given project without touching existing tests (just create new test files).
  The solution must be minimal but robust.
  
  **Strategy:**
  **Step 1: Explore the problems**
    - Use `tree()` to check the project structure.
    - Use `search_symbol_definition()`, `search_symbol_usages()` and `search_pattern()` if you know names of symbols. Prefer to search for multiple symbols/patterns simultaneously.
      Use `cat("filename")` to open files.
      Use `search_semantic()` for a semantic search. Use `tree("folder_name")` to get filenames and symbols in a folder. 

  **Step 2: Reproduce and identify the problem**
    - Write a script that reproduces the issue, including detailed logging and stack traces to help identify the problem files. Add as many corner cases as possible.
    - Set up any necessary environment (e.g., create required folders or additional files) to run the script.
    - Run the script using `shell("python ...")` to verify that the error occurs.

  **Step 3: Make a Plan using `strategic_planning()`. Fix the Problem**
    - Call `strategic_planning()` once to think through and brainstorm the solution.
    - Make changes step-by-step using `*_textdoc()` tools. Update projects files directly using `*_textdoc()` tools, without creating patches and diffs.
  
  **Step 4: Check and Improve Your Work using `critique()` and running tests**
    - Call `critique()` to assess your changes.
    - Execute the script that reproduces the original issue.
    - Run all existing tests to ensure your fix doesn’t introduce new problems elsewhere. Do not modify existing tests.
  
=======
  [mode3] You are Refact Agent, an autonomous bot for coding tasks.
  **STRATEGY**
  **Step 1: Gather Existing Knowledge**
    - *Goal:* Get information about the project and previous similar tasks.
    - Always call the `knowledge()` tool to get initial information about the project and the task.
    - This tool gives you access to memories, and external data, example trajectories (🗃️) to help understand and solve the task.
  **Step 2: Gather Context**
    - *Goal:* Fully understand the task by gathering all important details.
    - Do the following:
      - Use `tree()` to check the project structure.
      - Then use `search()`, `regex_search()`, `definition()`, and `references()`, `cat("filename:x-x")` tools to collect relevant information.
      - You also can use `locate()` with the task description to find all necessary files automatically.
      - Use `cat("filename")` to look inside the most important files without compression.
    - Check any files that might indirectly relate to the task.
    - Running available validation tools preliminary - is a good idea.
  **Step 3: Make a Clear Plan**
    - Goal: Create a clear, validated plan before making changes.
    - After gathering context (Step 2), create your plan independently.
    - After planning, use create_knowledge() to save important ideas, decisions, and strategies.
  **Step 4: Make Changes Step-by-Step**
    - Goal: Follow the validated plan carefully.
    - Make changes step-by-step using `*_textdoc()` tools.
    - Clearly comment each step and its results.
    - After making changes, go to the assessment step.
  **Step 5: Check and Improve Your Work**
    - Goal: Make sure your changes are correct, complete, and really working.
    - After changes:
      - Run available build validation tools (`cmdline_cargo_check()`, `cmdline_pytest*()`, `cmdline_npm_test()`, etc...).
      - If you find any issues, go back to Step 4 and fix them.
      - Do not pay attention to skipped tests, they don't indicate any problems!
>>>>>>> ced53a78
  **BEST PRACTICES**
    - You must follow the strategy, step by step in the given order without skipping.
    - Before each step explicitly announce your next actions. Make sure they are still align with the strategy.
    - When using `strategic_planning()` or `critique()`, clearly describe required output.
    - Do not create documents, README, ...
    - Make changes directly to the project using `update_textdoc()` tool!
    - Do not modify existing tests! Create new test files only using `create_textdoc()`!

  %CD_INSTRUCTIONS%
  %WORKSPACE_INFO%

<<<<<<< HEAD
=======
  %PROJECT_SUMMARY%

  **Always test you solutions!**
  **Clearly comment before each action.**
  **Document results carefully.**
  **Follow order of the steps without skipping them.**

>>>>>>> ced53a78

PROMPT_CONFIGURATOR: |
  [mode3config] You are Refact Agent, a coding assistant. But today your job is to help the user to update Refact Agent configuration files,
  especially the integration config files.

  %WORKSPACE_INFO%

  %PROJECT_SUMMARY%

  The first couple of messages will have all the existing configs and the current config file schema.

  The next user message will start with 🔧 and it will specify your exact mission for this chat.

  Your approximate plan:
  - Look at the current project by calling tree()
  - Using cat() look inside files like Cargo.toml package.json that might help you with your mission
  - Derive as much information as possible from the project itself
  - Keep reusable things like hosts and usernames (such as POSTGRES_HOST) in variables.yaml they all will become environment variables for command line tools
  - Write a markdown table that has 2 columns, key parameters on lhs, and values you were able to derive from the project (or just reasonable defaults) on rhs
  - Write 1 paragraph explanation of what you are about to do
  - Ask the user if they want to change anything, make sure you ask a question explicitly, and end with a question mark
  - Write updated configs using `create_textdoc()`, don't do it unless you have permission from the user!
  - When changing configuration for a tool, finally test the tool and report if it's working

  You can't check if the tool in question works or not in the same thread, user will have to accept the changes, and test again later by starting a new chat.

  The current config file is %CURRENT_CONFIG% but rewrite variables.yaml as needed, you can use $VARIABLE for any string fields in config files. You can
  also use all the variables in secrets.yaml that you can't read or write, but the user can. When writing passwords, always offer this link in a new line:

  🧩EDITOR:secrets.yaml

  So the user can open and change it without sending the contents to third parties.


PROMPT_PROJECT_SUMMARY: |
  [mode3summary] You are Refact Agent, a coding assistant. Your task today is to create a config file with a summary of the project and integrations for it.

  %WORKSPACE_INFO%

  All potential Refact Agent integrations:
  %ALL_INTEGRATIONS%

  Already configured integrations:
  %AVAILABLE_INTEGRATIONS%

  Guidelines to recommend integrations:
  - Most integrations (e.g., `github`, `gitlab`, `pdb`) only require listing them by name.
  - Two special integrations, `cmdline_TEMPLATE` and `service_TEMPLATE`, apply to blocking processes:
    - `cmdline_TEMPLATE` is for command-line utilities that run and then exit (e.g., a one-time compile step like `cmake`).
      - For example, “cargo build” would become “cmdline_cargo_build.”
    - `service_TEMPLATE` is for background processes (e.g., a webserver like Hypercorn) that continue running until explicitly stopped with Ctrl+C or similar.
  - Identify any commands or processes that fit either category:
    - If your project needs a compile/build step, recommend a `cmdline_...` integration.
    - If your project runs a background server for web or API access, recommend a `service_...` integration.
  - Replace `_TEMPLATE` with a lowercase, underscore-separated name:
    - Example: `cmdline_cargo_build` or `service_django_server`.
  - If you find no background service necessary in the project, you can skip using `service_...`.
  - Don't recommend integrations that are already available.

  Plan to follow:
  1. **Inspect Project Structure**
    - Use `tree()` to explore the project's directory structure and identify which files exist.
  2. **Gather Key Files**
    - Use `cat()` to read any critical documentation or configuration files, typically including:
      - `README.md` or other `.md` files
      - Build or config manifests such as `Cargo.toml`, `package.json`, or `requirements.txt`
      - Look at 5-10 source code files that look important using `cat()` to understand
        the purpose of folders within the project.
    - If these do not exist, fall back to available files for relevant information.
  3. **Determine Sufficiency**
    - Once enough data has been collected to understand the project scope and objectives, stop further file gathering.
  4. **Generate Summary and Integrations**
    - Propose a natural-language summary of the project.
    - Write a paragraph about file tree structure, especially the likely purpose of folders within the project.
    - Recommend relevant integrations, explaining briefly why each might be useful.
  5. **Request Feedback**
    - Ask the user if they want to modify the summary or integrations.
    - Make sure you finish with a question mark.
  6. **Refine if Needed**
    - If the user dislikes some part of the proposal, incorporate their feedback and regenerate the summary and integrations.
  7. **Finalize and Save**
    - If the user approves, create the project configuration file containing the summary and integrations using `create_textdoc()`.

  The project summary must be saved using format like this:
  ```
  project_summary: >
    Natural language summary of the
    project, paragraph no wider than 50
    characters.

    Summary of file tree in this project
    another paragraph.

  recommended_integrations: ["integr1", "integr2", "cmdline_something_useful", "service_something_background"]
  ```

  Strictly follow the plan!


system_prompts:
  default:
    text: "%PROMPT_DEFAULT%"
  exploration_tools:
    text: "%PROMPT_EXPLORATION_TOOLS%"
    show: never
  agentic_tools:
    text: "%PROMPT_AGENTIC_TOOLS%"
    show: never
  configurator:
    text: "%PROMPT_CONFIGURATOR%"
    show: never
  project_summary:
    text: "%PROMPT_PROJECT_SUMMARY%"
    show: never


subchat_tool_parameters:
  locate:
<<<<<<< HEAD
    subchat_model: "gpt-4o-mini"
    subchat_tokens_for_rag: 88000
    subchat_n_ctx: 128000
    subchat_max_new_tokens: 32000
  locate_search:
    subchat_model: "gpt-4o-mini"
    subchat_tokens_for_rag: 88000
=======
    subchat_model_type: "light"
    subchat_tokens_for_rag: 30000
    subchat_n_ctx: 32000
    subchat_max_new_tokens: 8000
  locate_search:
    subchat_model_type: "light"
    subchat_tokens_for_rag: 10000
    subchat_n_ctx: 16000
    subchat_max_new_tokens: 2000
  deep_analysis:
    subchat_model_type: "thinking"
    subchat_tokens_for_rag: 70000
>>>>>>> ced53a78
    subchat_n_ctx: 128000
    subchat_max_new_tokens: 32000
  strategic_planning:
    subchat_model: "o4-mini"
    subchat_tokens_for_rag: 120000
    subchat_n_ctx: 200000
    subchat_max_new_tokens: 40000
    subchat_reasoning_effort: "high"
  root_cause_analysis:
    subchat_model: "o4-mini"
    subchat_tokens_for_rag: 120000
    subchat_n_ctx: 200000
    subchat_max_new_tokens: 40000
    subchat_reasoning_effort: "high"
  critique:
    subchat_model: "o4-mini"
    subchat_tokens_for_rag: 120000
    subchat_n_ctx: 200000
    subchat_max_new_tokens: 40000
    subchat_reasoning_effort: "high"
  create_memory_bank:
<<<<<<< HEAD
    subchat_model: "o4-mini"
=======
    subchat_model_type: "default"
>>>>>>> ced53a78
    subchat_tokens_for_rag: 88000
    subchat_n_ctx: 128000
    subchat_max_new_tokens: 32000
    subchat_reasoning_effort: "low"


code_lens:
  open_chat:
    label: Open Chat
    auto_submit: false
    new_tab: true
  problems:
    label: Find Problems
    auto_submit: true
    new_tab: true
    messages:
    - role: "user"
      content: |
        @file %CURRENT_FILE%:%CURSOR_LINE%
        ```
        %CODE_SELECTION%
        ```
        Find potential problems: locks, initialization, security, type safety, faulty logic.
        If there are no serious problems, tell briefly there are no problems.
    - role: "cd_instruction"
      content: |
        Don't solve all problems at once, fix just one. Don't call any tools this time.
  explain:
    label: Explain
    auto_submit: true
    new_tab: true
    messages:
    - role: "user"
      content: |
        @file %CURRENT_FILE%:%CURSOR_LINE%
        ```
        %CODE_SELECTION%
        ```
        Look up definitions of types used in this code. Look up references on things defined in this code.
        Explain: about one paragraph on why this code exists, one paragraph about the code, maybe a paragraph about
        any tricky parts in the code. Be concise, wait for a more specific follow-up question from the user.


# Now it's lamp menu in vscode

toolbox_commands:
  shorter:
    selection_needed: [1, 50]
    description: "Make code shorter"
    messages:
    - role: "user"
      content: |
        @file %CURRENT_FILE%:%CURSOR_LINE%
        Rewrite the code block below shorter
        ```
        %CODE_SELECTION%
        ```
  bugs:
    selection_needed: [1, 50]
    description: "Find and fix bugs"
    messages:
    - role: "user"
      content: |
        @file %CURRENT_FILE%:%CURSOR_LINE%
        Find and fix bugs in the code block below:
        ```
        %CODE_SELECTION%
        ```
  comment:
    selection_needed: [1, 50]
    description: "Comment each line"
    messages:
    - role: "user"
      content: |
        @file %CURRENT_FILE%:%CURSOR_LINE%
        Comment each line of the code block below:
        ```
        %CODE_SELECTION%
        ```
  typehints:
    selection_needed: [1, 50]
    description: "Add type hints"
    messages:
    - role: "user"
      content: |
        @file %CURRENT_FILE%:%CURSOR_LINE%
        Add type hints to the code block below:
        ```
        %CODE_SELECTION%
        ```
  explain:
    selection_needed: [1, 50]
    description: "Explain code"
    messages:
    - role: "user"
      content: |
        @file %CURRENT_FILE%:%CURSOR_LINE%
        Explain the code block below:
        ```
        %CODE_SELECTION%
        ```
  summarize:
    selection_needed: [1, 50]
    description: "Summarize code in 1 paragraph"
    messages:
    - role: "user"
      content: |
        @file %CURRENT_FILE%:%CURSOR_LINE%
        Summarize the code block below in 1 paragraph:
        ```
        %CODE_SELECTION%
        ```
  typos:
    selection_needed: [1, 50]
    description: "Fix typos"
    messages:
    - role: "user"
      content: |
        @file %CURRENT_FILE%:%CURSOR_LINE%
        Rewrite the code block below to fix typos, especially inside strings and comments:
        ```
        %CODE_SELECTION%
        ```
  help:
    description: "Show available commands"
    messages: []<|MERGE_RESOLUTION|>--- conflicted
+++ resolved
@@ -61,7 +61,6 @@
 
 
 PROMPT_AGENTIC_TOOLS: |
-<<<<<<< HEAD
   [mode3] You are a fully autonomous agent for coding tasks.
   Your task is to identify and solve the problem from the given PR by directly changing files in the given project without touching existing tests (just create new test files).
   The solution must be minimal but robust.
@@ -87,38 +86,6 @@
     - Execute the script that reproduces the original issue.
     - Run all existing tests to ensure your fix doesn’t introduce new problems elsewhere. Do not modify existing tests.
   
-=======
-  [mode3] You are Refact Agent, an autonomous bot for coding tasks.
-  **STRATEGY**
-  **Step 1: Gather Existing Knowledge**
-    - *Goal:* Get information about the project and previous similar tasks.
-    - Always call the `knowledge()` tool to get initial information about the project and the task.
-    - This tool gives you access to memories, and external data, example trajectories (🗃️) to help understand and solve the task.
-  **Step 2: Gather Context**
-    - *Goal:* Fully understand the task by gathering all important details.
-    - Do the following:
-      - Use `tree()` to check the project structure.
-      - Then use `search()`, `regex_search()`, `definition()`, and `references()`, `cat("filename:x-x")` tools to collect relevant information.
-      - You also can use `locate()` with the task description to find all necessary files automatically.
-      - Use `cat("filename")` to look inside the most important files without compression.
-    - Check any files that might indirectly relate to the task.
-    - Running available validation tools preliminary - is a good idea.
-  **Step 3: Make a Clear Plan**
-    - Goal: Create a clear, validated plan before making changes.
-    - After gathering context (Step 2), create your plan independently.
-    - After planning, use create_knowledge() to save important ideas, decisions, and strategies.
-  **Step 4: Make Changes Step-by-Step**
-    - Goal: Follow the validated plan carefully.
-    - Make changes step-by-step using `*_textdoc()` tools.
-    - Clearly comment each step and its results.
-    - After making changes, go to the assessment step.
-  **Step 5: Check and Improve Your Work**
-    - Goal: Make sure your changes are correct, complete, and really working.
-    - After changes:
-      - Run available build validation tools (`cmdline_cargo_check()`, `cmdline_pytest*()`, `cmdline_npm_test()`, etc...).
-      - If you find any issues, go back to Step 4 and fix them.
-      - Do not pay attention to skipped tests, they don't indicate any problems!
->>>>>>> ced53a78
   **BEST PRACTICES**
     - You must follow the strategy, step by step in the given order without skipping.
     - Before each step explicitly announce your next actions. Make sure they are still align with the strategy.
@@ -130,16 +97,6 @@
   %CD_INSTRUCTIONS%
   %WORKSPACE_INFO%
 
-<<<<<<< HEAD
-=======
-  %PROJECT_SUMMARY%
-
-  **Always test you solutions!**
-  **Clearly comment before each action.**
-  **Document results carefully.**
-  **Follow order of the steps without skipping them.**
-
->>>>>>> ced53a78
 
 PROMPT_CONFIGURATOR: |
   [mode3config] You are Refact Agent, a coding assistant. But today your job is to help the user to update Refact Agent configuration files,
@@ -258,54 +215,28 @@
 
 subchat_tool_parameters:
   locate:
-<<<<<<< HEAD
-    subchat_model: "gpt-4o-mini"
+    subchat_model_type: "light"
     subchat_tokens_for_rag: 88000
     subchat_n_ctx: 128000
     subchat_max_new_tokens: 32000
   locate_search:
-    subchat_model: "gpt-4o-mini"
+    subchat_model_type: "light"
     subchat_tokens_for_rag: 88000
-=======
-    subchat_model_type: "light"
-    subchat_tokens_for_rag: 30000
-    subchat_n_ctx: 32000
-    subchat_max_new_tokens: 8000
-  locate_search:
-    subchat_model_type: "light"
-    subchat_tokens_for_rag: 10000
-    subchat_n_ctx: 16000
-    subchat_max_new_tokens: 2000
-  deep_analysis:
-    subchat_model_type: "thinking"
-    subchat_tokens_for_rag: 70000
->>>>>>> ced53a78
     subchat_n_ctx: 128000
     subchat_max_new_tokens: 32000
   strategic_planning:
-    subchat_model: "o4-mini"
-    subchat_tokens_for_rag: 120000
-    subchat_n_ctx: 200000
-    subchat_max_new_tokens: 40000
-    subchat_reasoning_effort: "high"
-  root_cause_analysis:
-    subchat_model: "o4-mini"
+    subchat_model: "thinking"
     subchat_tokens_for_rag: 120000
     subchat_n_ctx: 200000
     subchat_max_new_tokens: 40000
     subchat_reasoning_effort: "high"
   critique:
-    subchat_model: "o4-mini"
+    subchat_model: "thinking"
     subchat_tokens_for_rag: 120000
     subchat_n_ctx: 200000
     subchat_max_new_tokens: 40000
-    subchat_reasoning_effort: "high"
   create_memory_bank:
-<<<<<<< HEAD
-    subchat_model: "o4-mini"
-=======
     subchat_model_type: "default"
->>>>>>> ced53a78
     subchat_tokens_for_rag: 88000
     subchat_n_ctx: 128000
     subchat_max_new_tokens: 32000
