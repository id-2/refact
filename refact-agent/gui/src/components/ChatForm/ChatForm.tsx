--- conflicted
+++ resolved
@@ -19,7 +19,6 @@
   useSendChatRequest,
   useCompressChat,
   useAutoFocusOnce,
-  useTotalTokenUsage,
 } from "../../hooks";
 import { ErrorCallout, Callout } from "../Callout";
 import { ComboBox } from "../ComboBox";
@@ -98,18 +97,6 @@
   const autoFocus = useAutoFocusOnce();
   const attachedFiles = useAttachedFiles();
 
-  const { limitReached, tokens, limit } = useTotalTokenUsage();
-
-  useEffect(() => {
-    if (limitReached) {
-      dispatch(
-        setInformation(
-          `Token Limit reached, ${tokens} out of ${limit} used. To continue click the compress button or start a new chat.`,
-        ),
-      );
-    }
-  }, [tokens, limit, limitReached, dispatch]);
-
   const shouldAgentCapabilitiesBeShown = useMemo(() => {
     return threadToolUse === "agent";
   }, [threadToolUse]);
@@ -131,7 +118,6 @@
   const disableSend = useMemo(() => {
     // TODO: if interrupting chat some errors can occur
     if (allDisabled) return true;
-    if (limitReached) return true;
     // if (
     //   currentThreadMaximumContextTokens &&
     //   currentThreadUsage?.prompt_tokens &&
@@ -143,10 +129,6 @@
     return isWaiting || isStreaming || !isOnline || preventSend;
   }, [
     allDisabled,
-<<<<<<< HEAD
-=======
-    limitReached,
->>>>>>> 9a4baf93
     messages.length,
     isWaiting,
     isStreaming,
@@ -327,11 +309,7 @@
 
   if (information) {
     return (
-      <InformationCallout
-        mt="2"
-        onClick={onClearInformation}
-        timeout={limitReached ? null : 2000}
-      >
+      <InformationCallout mt="2" onClick={onClearInformation} timeout={2000}>
         {information}
       </InformationCallout>
     );
@@ -391,7 +369,6 @@
                 data-testid="chat-form-textarea"
                 required={true}
                 // disabled={isStreaming}
-                disabled={limitReached}
                 {...props}
                 autoFocus={autoFocus}
                 style={{ boxShadow: "none", outline: "none" }}
