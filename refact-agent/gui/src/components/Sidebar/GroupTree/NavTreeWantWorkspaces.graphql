query NavTreeWantWorkspaces {
  query_basic_stuff {
    fuser_id
<<<<<<< HEAD
=======
    my_own_ws_id
>>>>>>> 020eb319
    workspaces {
      ws_id
      ws_owner_fuser_id
      ws_root_group_id
      root_group_name
<<<<<<< HEAD
=======
      have_coins_exactly
      have_coins_enough
      have_admin
>>>>>>> 020eb319
    }
  }
}<|MERGE_RESOLUTION|>--- conflicted
+++ resolved
@@ -1,21 +1,15 @@
 query NavTreeWantWorkspaces {
   query_basic_stuff {
     fuser_id
-<<<<<<< HEAD
-=======
     my_own_ws_id
->>>>>>> 020eb319
     workspaces {
       ws_id
       ws_owner_fuser_id
       ws_root_group_id
       root_group_name
-<<<<<<< HEAD
-=======
       have_coins_exactly
       have_coins_enough
       have_admin
->>>>>>> 020eb319
     }
   }
 }