import React, { useCallback, useMemo } from "react";

import { ScrollArea, ScrollAreaWithAnchor } from "../ScrollArea";
import { Flex, Container, Button, Box } from "@radix-ui/themes";
import styles from "./ChatContent.module.css";

import { useAppDispatch, useDiffFileReload } from "../../hooks";
import { useAppSelector } from "../../hooks";
import {
  selectIntegration,
  selectIsStreaming,
  selectIsWaiting,
  selectThread,
} from "../../features/Chat/Thread/selectors";

import { popBackTo } from "../../features/Pages/pagesSlice";
import { ChatLinks, UncommittedChangesWarning } from "../ChatLinks";
import { telemetryApi } from "../../services/refact/telemetry";
import { PlaceHolderText } from "./PlaceHolderText";
import { UsageCounter } from "../UsageCounter";
import {
  getConfirmationPauseStatus,
  getPauseReasonsWithPauseStatus,
} from "../../features/ToolConfirmation/confirmationSlice";
import { useUsageCounter } from "../UsageCounter/useUsageCounter.ts";
import { LogoAnimation } from "../LogoAnimation/LogoAnimation.tsx";
import { selectThreadMessageTrie } from "../../features/ThreadMessages";
import { MessageNode } from "../MessageNode/MessageNode.tsx";
import { isEmptyNode } from "../../features/ThreadMessages/makeMessageTrie.ts";

export type ChatContentProps = {
  // onRetry: (index: number, question: UserMessage["ftm_content"]) => void;
  onStopStreaming: () => void;
};

export const ChatContent: React.FC<ChatContentProps> = ({
  onStopStreaming,
}) => {
  const dispatch = useAppDispatch();
<<<<<<< HEAD
  // TODO: stays when creating a new chat :/
  const threadMessageTrie = useAppSelector(selectThreadMessageTrie);
=======
  const pauseReasonsWithPause = useAppSelector(getPauseReasonsWithPauseStatus);
  const messages = useAppSelector(selectMessages);
>>>>>>> b796e124
  const isStreaming = useAppSelector(selectIsStreaming);
  const thread = useAppSelector(selectThread);
  const { shouldShow } = useUsageCounter();
  const isConfig = thread.mode === "CONFIGURE";
  const isWaiting = useAppSelector(selectIsWaiting);
  const [sendTelemetryEvent] =
    telemetryApi.useLazySendTelemetryChatEventQuery();
  const integrationMeta = useAppSelector(selectIntegration);
  const isWaitingForConfirmation = useAppSelector(getConfirmationPauseStatus);

  // const onRetryWrapper = (index: number, question: UserMessage["content"]) => {
  //   onRetry(index, question);
  // };

  const handleReturnToConfigurationClick = useCallback(() => {
    // console.log(`[DEBUG]: going back to configuration page`);
    // TBD: should it be allowed to run in the background?
    onStopStreaming();
    dispatch(
      popBackTo({
        name: "integrations page",
        projectPath: thread.integration?.project,
        integrationName: thread.integration?.name,
        integrationPath: thread.integration?.path,
        wasOpenedThroughChat: true,
      }),
    );
  }, [
    onStopStreaming,
    dispatch,
    thread.integration?.project,
    thread.integration?.name,
    thread.integration?.path,
  ]);

  const handleManualStopStreamingClick = useCallback(() => {
    onStopStreaming();
    void sendTelemetryEvent({
      scope: `stopStreaming`,
      success: true,
      error_message: "",
    });
  }, [onStopStreaming, sendTelemetryEvent]);

  const shouldConfigButtonBeVisible = useMemo(() => {
    return isConfig && !integrationMeta?.path?.includes("project_summary");
  }, [isConfig, integrationMeta?.path]);

  // Dedicated hook for handling file reloads
  useDiffFileReload();

  return (
    <ScrollAreaWithAnchor.ScrollArea
      style={{ flexGrow: 1, height: "auto", position: "relative" }}
      scrollbars="vertical"
      type={isWaiting || isStreaming ? "auto" : "hover"}
      fullHeight
    >
      <Flex
        direction="column"
        className={styles.content}
        data-element="ChatContent"
        p="2"
        gap="1"
      >
        {isEmptyNode(threadMessageTrie) ? (
          <Container>
            <PlaceHolderText />
          </Container>
        ) : (
          <MessageNode>{threadMessageTrie}</MessageNode>
        )}
        {/* {renderMessages(messages, onRetryWrapper, isWaiting)} */}
        <Container>
          <UncommittedChangesWarning />
        </Container>
        {shouldShow && <UsageCounter />}
        <Container pt="4" pb="8">
          {!isWaitingForConfirmation && (
            <LogoAnimation
              size="8"
              isStreaming={isStreaming}
              isWaiting={isWaiting}
            />
          )}
        </Container>
      </Flex>

      <Box
        style={{
          position: "absolute",
          bottom: 0,
          maxWidth: "100%", // TODO: make space for the down button
        }}
      >
        <ScrollArea scrollbars="horizontal">
          <Flex align="start" gap="3" pb="2">
            {(isWaiting || isStreaming) && !pauseReasonsWithPause.pause && (
              <Button
                // ml="auto"
                color="red"
                title="stop streaming"
                onClick={handleManualStopStreamingClick}
              >
                Stop
              </Button>
            )}
            {shouldConfigButtonBeVisible && (
              <Button
                // ml="auto"
                color="gray"
                title="Return to configuration page"
                onClick={handleReturnToConfigurationClick}
              >
                Return
              </Button>
            )}

            <ChatLinks />
          </Flex>
        </ScrollArea>
      </Box>
    </ScrollAreaWithAnchor.ScrollArea>
  );
};

ChatContent.displayName = "ChatContent";

// function renderMessages(
//   messages: ChatMessages,
//   onRetry: (index: number, question: UserMessage["ftm_content"]) => void,
//   waiting: boolean,
//   memo: React.ReactNode[] = [],
//   index = 0,
// ) {
//   if (messages.length === 0) return memo;
//   const [head, ...tail] = messages;
//   if (head.role === "tool") {
//     return renderMessages(tail, onRetry, waiting, memo, index + 1);
//   }

//   if (head.role === "plain_text") {
//     const key = "plain-text-" + index;
//     const nextMemo = [
//       ...memo,
//       <PlainText key={key}>{head.ftm_content}</PlainText>,
//     ];
//     return renderMessages(tail, onRetry, waiting, nextMemo, index + 1);
//   }

//   if (head.role === "assistant") {
//     const key = "assistant-input-" + index;
//     const isLast = !tail.some(isAssistantMessage);
//     const nextMemo = [
//       ...memo,
//       <AssistantInput
//         key={key}
//         message={head.ftm_content}
//         reasoningContent={head.reasoning_content}
//         toolCalls={head.tool_calls}
//         isLast={isLast}
//       />,
//     ];

//     return renderMessages(tail, onRetry, waiting, nextMemo, index + 1);
//   }

//   if (head.role === "user") {
//     const key = "user-input-" + index;
//     const isLastUserMessage = !tail.some(isUserMessage);
//     const nextMemo = [
//       ...memo,
//       isLastUserMessage && (
//         <ScrollAreaWithAnchor.ScrollAnchor
//           key={`${key}-anchor`}
//           behavior="smooth"
//           block="start"
//           // my="-2"
//         />
//       ),
//       <UserInput onRetry={onRetry} key={key} messageIndex={index}>
//         {head.ftm_content}
//       </UserInput>,
//     ];
//     return renderMessages(tail, onRetry, waiting, nextMemo, index + 1);
//   }

//   if (isChatContextFileMessage(head)) {
//     const key = "context-file-" + index;
//     const nextMemo = [
//       ...memo,
//       <ContextFiles key={key} files={head.ftm_content} />,
//     ];
//     return renderMessages(tail, onRetry, waiting, nextMemo, index + 1);
//   }

//   if (isDiffMessage(head)) {
//     const restInTail = takeWhile(tail, (message) => {
//       return isDiffMessage(message) || isToolMessage(message);
//     });

//     const nextTail = tail.slice(restInTail.length);
//     const diffMessages = [head, ...restInTail.filter(isDiffMessage)];
//     const key = "diffs-" + index;

//     const nextMemo = [...memo, <GroupedDiffs key={key} diffs={diffMessages} />];

//     return renderMessages(
//       nextTail,
//       onRetry,
//       waiting,
//       nextMemo,
//       index + diffMessages.length,
//     );
//   }

//   return renderMessages(tail, onRetry, waiting, memo, index + 1);
// }<|MERGE_RESOLUTION|>--- conflicted
+++ resolved
@@ -37,13 +37,10 @@
   onStopStreaming,
 }) => {
   const dispatch = useAppDispatch();
-<<<<<<< HEAD
   // TODO: stays when creating a new chat :/
   const threadMessageTrie = useAppSelector(selectThreadMessageTrie);
-=======
   const pauseReasonsWithPause = useAppSelector(getPauseReasonsWithPauseStatus);
-  const messages = useAppSelector(selectMessages);
->>>>>>> b796e124
+  // const messages = useAppSelector(selectMessages);
   const isStreaming = useAppSelector(selectIsStreaming);
   const thread = useAppSelector(selectThread);
   const { shouldShow } = useUsageCounter();
