import {
  Button,
  DropdownMenu,
  Flex,
  IconButton,
  Spinner,
  TabNav,
  Text,
  TextField,
} from "@radix-ui/themes";
import { Dropdown, DropdownNavigationOptions } from "./Dropdown";
import {
  DotFilledIcon,
  DotsVerticalIcon,
  HomeIcon,
  PlusIcon,
} from "@radix-ui/react-icons";
import { newChatAction } from "../../events";
import { restart, useTourRefs } from "../../features/Tour";
import { popBackTo, push } from "../../features/Pages/pagesSlice";
import {
  ChangeEvent,
  KeyboardEvent,
  useCallback,
  useEffect,
  useMemo,
  useRef,
  useState,
} from "react";
import {
  deleteChatById,
  getHistory,
  updateChatTitleById,
} from "../../features/History/historySlice";
import { restoreChat, saveTitle, selectThread } from "../../features/Chat";
import { TruncateLeft } from "../Text";
import {
  useAppDispatch,
  useAppSelector,
  useEventsBusForIDE,
} from "../../hooks";
import { useWindowDimensions } from "../../hooks/useWindowDimensions";
import { clearPauseReasonsAndHandleToolsStatus } from "../../features/ToolConfirmation/confirmationSlice";
import { telemetryApi } from "../../services/refact/telemetry";

import styles from "./Toolbar.module.css";
<<<<<<< HEAD
import { selectActiveGroup } from "../../features/Teams";
import { resetThread } from "../../features/ThreadMessages";
=======
import { useActiveTeamsGroup } from "../../hooks/useActiveTeamsGroup";
>>>>>>> b796e124

export type DashboardTab = {
  type: "dashboard";
};

function isDashboardTab(tab: Tab): tab is DashboardTab {
  return tab.type === "dashboard";
}

export type ChatTab = {
  type: "chat";
  id: string;
};

function isChatTab(tab: Tab): tab is ChatTab {
  return tab.type === "chat";
}

export type Tab = DashboardTab | ChatTab;

export type ToolbarProps = {
  activeTab: Tab;
};

export const Toolbar = ({ activeTab }: ToolbarProps) => {
  const dispatch = useAppDispatch();
  const tabNav = useRef<HTMLElement | null>(null);
  const [tabNavWidth, setTabNavWidth] = useState(0);
  const { width: windowWidth } = useWindowDimensions();
  const [focus, setFocus] = useState<HTMLElement | null>(null);

  const refs = useTourRefs();
  const [sendTelemetryEvent] =
    telemetryApi.useLazySendTelemetryChatEventQuery();

  const history = useAppSelector(getHistory, {
    devModeChecks: { stabilityCheck: "never" },
  });
  const isStreaming = useAppSelector((app) => app.chat.streaming);
  const { isTitleGenerated, id: chatId } = useAppSelector(selectThread);
  const cache = useAppSelector((app) => app.chat.cache);
  const { newChatEnabled } = useActiveTeamsGroup();

  const { openSettings, openHotKeys } = useEventsBusForIDE();

  const [isOnlyOneChatTab, setIsOnlyOneChatTab] = useState(false);
  const [isRenaming, setIsRenaming] = useState(false);
  const [newTitle, setNewTitle] = useState<string | null>(null);

  const shouldChatTabLinkBeNotClickable = useMemo(() => {
    return isOnlyOneChatTab && !isDashboardTab(activeTab);
  }, [isOnlyOneChatTab, activeTab]);

  const handleNavigation = useCallback(
    (to: DropdownNavigationOptions | "chat") => {
      if (to === "settings") {
        openSettings();
        void sendTelemetryEvent({
          scope: `openSettings`,
          success: true,
          error_message: "",
        });
      } else if (to === "hot keys") {
        openHotKeys();
        void sendTelemetryEvent({
          scope: `openHotkeys`,
          success: true,
          error_message: "",
        });
      } else if (to === "fim") {
        dispatch(push({ name: "fill in the middle debug page" }));
        void sendTelemetryEvent({
          scope: `openDebugFim`,
          success: true,
          error_message: "",
        });
      } else if (to === "stats") {
        dispatch(push({ name: "statistics page" }));
        void sendTelemetryEvent({
          scope: `openStats`,
          success: true,
          error_message: "",
        });
      } else if (to === "restart tour") {
        dispatch(popBackTo({ name: "login page" }));
        dispatch(push({ name: "welcome" }));
        dispatch(restart());
        void sendTelemetryEvent({
          scope: `restartTour`,
          success: true,
          error_message: "",
        });
      } else if (to === "integrations") {
        dispatch(push({ name: "integrations page" }));
        void sendTelemetryEvent({
          scope: `openIntegrations`,
          success: true,
          error_message: "",
        });
      } else if (to === "providers") {
        dispatch(push({ name: "providers page" }));
        void sendTelemetryEvent({
          scope: `openProviders`,
          success: true,
          error_message: "",
        });
      } else if (to === "chat") {
        dispatch(popBackTo({ name: "history" }));
        dispatch(push({ name: "chat" }));
      }
    },
    [dispatch, sendTelemetryEvent, openSettings, openHotKeys],
  );

  const onCreateNewChat = useCallback(() => {
    setIsRenaming((prev) => (prev ? !prev : prev));
    // TODO: remove new chat action?
    dispatch(newChatAction());
    dispatch(resetThread());
    dispatch(
      clearPauseReasonsAndHandleToolsStatus({
        wasInteracted: false,
        confirmationStatus: true,
      }),
    );
    // clear out old chat
    handleNavigation("chat");
    void sendTelemetryEvent({
      scope: `openNewChat`,
      success: true,
      error_message: "",
    });
  }, [dispatch, sendTelemetryEvent, handleNavigation]);

  const goToTab = useCallback(
    (tab: Tab) => {
      if (tab.type === "dashboard") {
        dispatch(popBackTo({ name: "history" }));
        dispatch(newChatAction());
      } else {
        if (shouldChatTabLinkBeNotClickable) return;
        const chat = history.find((chat) => chat.id === tab.id);
        if (chat != undefined) {
          dispatch(restoreChat(chat));
        }
        dispatch(popBackTo({ name: "history" }));
        dispatch(push({ name: "chat" }));
      }
      void sendTelemetryEvent({
        scope: `goToTab/${tab.type}`,
        success: true,
        error_message: "",
      });
    },
    [dispatch, history, shouldChatTabLinkBeNotClickable, sendTelemetryEvent],
  );

  useEffect(() => {
    if (!tabNav.current) {
      return;
    }
    setTabNavWidth(tabNav.current.offsetWidth);
  }, [tabNav, windowWidth]);

  useEffect(() => {
    if (focus === null) return;

    // the function scrollIntoView doesn't always exist, and will crash on unit tests
    // eslint-disable-next-line  @typescript-eslint/no-unnecessary-condition
    if (focus.scrollIntoView) {
      focus.scrollIntoView();
    }
  }, [focus]);

  const tabs = useMemo(() => {
    return history.filter(
      (chat) =>
        chat.read === false ||
        (activeTab.type === "chat" && activeTab.id == chat.id),
    );
  }, [history, activeTab]);

  const shouldCollapse = useMemo(() => {
    const dashboardWidth = windowWidth < 400 ? 47 : 70; // todo: compute this
    const totalWidth = dashboardWidth + 140 * tabs.length;
    return tabNavWidth < totalWidth;
  }, [tabNavWidth, tabs.length, windowWidth]);

  const handleChatThreadDeletion = useCallback(() => {
    dispatch(deleteChatById(chatId));
    goToTab({ type: "dashboard" });
  }, [dispatch, chatId, goToTab]);

  const handleChatThreadRenaming = useCallback(() => {
    setIsRenaming(true);
  }, []);

  const handleKeyUpOnRename = useCallback(
    (event: KeyboardEvent<HTMLInputElement>) => {
      if (event.code === "Escape") {
        setIsRenaming(false);
      }
      if (event.code === "Enter") {
        setIsRenaming(false);
        if (!newTitle || newTitle.trim() === "") return;
        if (!isTitleGenerated) {
          dispatch(
            saveTitle({
              id: chatId,
              title: newTitle,
              isTitleGenerated: true,
            }),
          );
        }
        dispatch(updateChatTitleById({ chatId: chatId, newTitle: newTitle }));
      }
    },
    [dispatch, newTitle, chatId, isTitleGenerated],
  );

  const handleChatTitleChange = (event: ChangeEvent<HTMLInputElement>) => {
    setNewTitle(event.target.value);
  };

  useEffect(() => {
    setIsOnlyOneChatTab(tabs.length < 2);
  }, [tabs]);

  return (
    <Flex align="center" m="4px" gap="4px" style={{ alignSelf: "stretch" }}>
      <Flex flexGrow="1" align="start" maxHeight="40px" overflowY="hidden">
        <TabNav.Root style={{ flex: 1, overflowX: "scroll" }} ref={tabNav}>
          <TabNav.Link
            active={isDashboardTab(activeTab)}
            ref={(x) => refs.setBack(x)}
            onClick={() => {
              setIsRenaming((prev) => (prev ? !prev : prev));
              goToTab({ type: "dashboard" });
            }}
            style={{ cursor: "pointer" }}
          >
            {windowWidth < 400 || shouldCollapse ? <HomeIcon /> : "Home"}
          </TabNav.Link>
          {tabs.map((chat) => {
            const isStreamingThisTab =
              chat.id in cache ||
              (isChatTab(activeTab) && chat.id === activeTab.id && isStreaming);
            const isActive = isChatTab(activeTab) && activeTab.id == chat.id;
            if (isRenaming) {
              return (
                <TextField.Root
                  my="auto"
                  key={chat.id}
                  autoComplete="off"
                  onKeyUp={handleKeyUpOnRename}
                  onBlur={() => setIsRenaming(false)}
                  autoFocus
                  size="2"
                  defaultValue={isTitleGenerated ? chat.title : ""}
                  onChange={handleChatTitleChange}
                  className={styles.RenameInput}
                />
              );
            }
            return (
              <TabNav.Link
                active={isActive}
                key={chat.id}
                onClick={() => {
                  if (shouldChatTabLinkBeNotClickable) return;
                  goToTab({ type: "chat", id: chat.id });
                }}
                style={{ minWidth: 0, maxWidth: "150px", cursor: "pointer" }}
                ref={isActive ? setFocus : undefined}
                title={chat.title}
              >
                {isStreamingThisTab && <Spinner />}
                {!isStreamingThisTab && chat.read === false && (
                  <DotFilledIcon />
                )}
                <Flex gap="2" align="center">
                  <TruncateLeft
                    style={{
                      maxWidth: shouldCollapse ? "25px" : "110px",
                    }}
                  >
                    {chat.title}
                  </TruncateLeft>
                  {isActive && !isStreamingThisTab && isOnlyOneChatTab && (
                    <DropdownMenu.Root>
                      <DropdownMenu.Trigger>
                        <IconButton
                          size="1"
                          variant="ghost"
                          color="gray"
                          title="Title actions"
                        >
                          <DotsVerticalIcon />
                        </IconButton>
                      </DropdownMenu.Trigger>
                      <DropdownMenu.Content
                        size="1"
                        side="bottom"
                        align="end"
                        style={{
                          minWidth: 110,
                        }}
                      >
                        <DropdownMenu.Item onClick={handleChatThreadRenaming}>
                          Rename
                        </DropdownMenu.Item>
                        <DropdownMenu.Item
                          onClick={handleChatThreadDeletion}
                          color="red"
                        >
                          Delete chat
                        </DropdownMenu.Item>
                      </DropdownMenu.Content>
                    </DropdownMenu.Root>
                  )}
                </Flex>
              </TabNav.Link>
            );
          })}
        </TabNav.Root>
      </Flex>
      {windowWidth < 400 ? (
        <IconButton
          variant="outline"
          ref={(x) => refs.setNewChat(x)}
          onClick={onCreateNewChat}
        >
          <PlusIcon />
        </IconButton>
      ) : (
        <Button
          variant="outline"
          ref={(x) => refs.setNewChat(x)}
          onClick={onCreateNewChat}
          disabled={!newChatEnabled}
        >
          <PlusIcon />
          <Text>New chat</Text>
        </Button>
      )}
      <Dropdown handleNavigation={handleNavigation} />
    </Flex>
  );
};<|MERGE_RESOLUTION|>--- conflicted
+++ resolved
@@ -44,12 +44,8 @@
 import { telemetryApi } from "../../services/refact/telemetry";
 
 import styles from "./Toolbar.module.css";
-<<<<<<< HEAD
-import { selectActiveGroup } from "../../features/Teams";
 import { resetThread } from "../../features/ThreadMessages";
-=======
 import { useActiveTeamsGroup } from "../../hooks/useActiveTeamsGroup";
->>>>>>> b796e124
 
 export type DashboardTab = {
   type: "dashboard";
