--- conflicted
+++ resolved
@@ -39,7 +39,6 @@
   setIsNewChatSuggestionRejected,
   upsertToolCall,
   setIncreaseMaxTokens,
-  setThreadPaused,
 } from "./actions";
 import { formatChatResponse } from "./utils";
 import {
@@ -79,7 +78,6 @@
     boost_reasoning: false,
     automatic_patch: false,
     increase_max_tokens: false,
-    paused: false,
   };
   return chat;
 };
@@ -243,7 +241,6 @@
 
   builder.addCase(setIsNewChatSuggested, (state, action) => {
     if (state.thread.id !== action.payload.chatId) return state;
-    state.thread.paused = true;
     state.thread.new_chat_suggested = {
       wasSuggested: action.payload.value,
     };
@@ -251,11 +248,7 @@
 
   builder.addCase(setIsNewChatSuggestionRejected, (state, action) => {
     if (state.thread.id !== action.payload.chatId) return state;
-<<<<<<< HEAD
-    state.thread.paused = false;
-=======
     state.prevent_send = false;
->>>>>>> cf72a083
     state.thread.new_chat_suggested = {
       ...state.thread.new_chat_suggested,
       wasRejectedByUser: action.payload.value,
@@ -283,7 +276,6 @@
     state.streaming = true;
     state.thread.read = false;
     state.prevent_send = false;
-    state.thread.paused = false;
   });
 
   builder.addCase(removeChatFromCache, (state, action) => {
@@ -429,10 +421,6 @@
 
   builder.addCase(setIncreaseMaxTokens, (state, action) => {
     state.thread.increase_max_tokens = action.payload;
-  });
-
-  builder.addCase(setThreadPaused, (state, action) => {
-    state.thread.paused = action.payload;
   });
 
   builder.addMatcher(
